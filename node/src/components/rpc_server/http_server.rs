--- conflicted
+++ resolved
@@ -71,12 +71,9 @@
         rpcs::chain::GetEraInfoBySwitchBlock::create_filter(effect_builder, api_version);
     let rpc_get_auction_info =
         rpcs::state::GetAuctionInfo::create_filter(effect_builder, api_version);
-<<<<<<< HEAD
+    let rpc_get_trie = rpcs::state::GetTrie::create_filter(effect_builder, api_version);
     let rpcs_get_validator_changes =
         rpcs::info::GetValidatorChanges::create_filter(effect_builder, api_version);
-=======
-    let rpc_get_trie = rpcs::state::GetTrie::create_filter(effect_builder, api_version);
->>>>>>> 6bb46967
     let rpc_get_rpcs = rpcs::docs::ListRpcs::create_filter(effect_builder, api_version);
     let rpc_get_dictionary_item =
         rpcs::state::GetDictionaryItem::create_filter(effect_builder, api_version);
