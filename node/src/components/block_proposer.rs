//! Block proposer.
//!
//! The block proposer stores deploy hashes in memory, tracking their suitability for inclusion into
//! a new block. Upon request, it returns a list of candidates that can be included.

use std::{
    collections::{HashMap, HashSet},
    convert::Infallible,
    fmt::{self, Display, Formatter},
    time::Duration,
};

use datasize::DataSize;
use derive_more::From;
use prometheus::{self, IntGauge, Registry};
use semver::Version;
use tracing::{info, trace};

use crate::{
    components::{chainspec_loader::DeployConfig, Component},
    effect::{
        requests::{BlockProposerRequest, ListForInclusionRequest, StorageRequest},
        EffectBuilder, EffectExt, Effects,
    },
    types::{DeployHash, DeployHeader, ProtoBlock, Timestamp},
    NodeRng,
};

const PRUNE_INTERVAL: Duration = Duration::from_secs(10);

/// The type of values expressing the block height in the chain.
type BlockHeight = u64;

/// An event for when using the block proposer as a component.
#[derive(Debug, From)]
pub enum Event {
    #[from]
    Request(BlockProposerRequest),
    /// A new deploy should be buffered.
    Buffer {
        hash: DeployHash,
        header: Box<DeployHeader>,
    },
    /// The deploy-buffer has been asked to prune stale deploys
    BufferPrune,
    /// A proto block has been finalized. We should never propose its deploys again.
    FinalizedProtoBlock {
        block: ProtoBlock,
        height: BlockHeight,
    },
    /// The result of the `BlockProposer` getting the chainspec from the storage component.
    GetChainspecResult {
        maybe_deploy_config: Box<Option<DeployConfig>>,
        chainspec_version: Version,
        request: ListForInclusionRequest,
    },
}

impl Display for Event {
    fn fmt(&self, f: &mut Formatter<'_>) -> fmt::Result {
        match self {
            Event::BufferPrune => write!(f, "buffer prune"),
            Event::Request(req) => write!(f, "deploy-buffer request: {}", req),
            Event::Buffer { hash, .. } => write!(f, "deploy-buffer add {}", hash),
            Event::FinalizedProtoBlock { block, height } => {
                write!(
                    f,
                    "deploy-buffer finalized proto block {} at height {}",
                    block, height
                )
            }
            Event::GetChainspecResult {
                maybe_deploy_config,
                ..
            } => {
                if maybe_deploy_config.is_some() {
                    write!(f, "deploy-buffer got chainspec")
                } else {
                    write!(f, "deploy-buffer failed to get chainspec")
                }
            }
        }
    }
}

/// A collection of deploy hashes with their corresponding deploy headers.
type DeployCollection = HashMap<DeployHash, DeployHeader>;
/// A queue of contents of blocks that we know have been finalized, but we are still missing
/// notifications about finalization of some of their ancestors. It maps block height to the
/// deploys contained in the corresponding block.
type FinalizationQueue = HashMap<BlockHeight, Vec<DeployHash>>;
/// A queue of requests we can't respond to yet, because we aren't up to date on finalized blocks.
/// The key is the height of the next block we will expect to be finalized at the point when we can
/// fulfill the corresponding requests.
type RequestQueue = HashMap<BlockHeight, Vec<ListForInclusionRequest>>;

pub(crate) trait ReactorEventT: From<Event> + From<StorageRequest> + Send + 'static {}

impl<REv> ReactorEventT for REv where REv: From<Event> + From<StorageRequest> + Send + 'static {}

/// Stores the internal state of the BlockProposer.
#[derive(DataSize, Default, Debug)]
pub(crate) struct BlockProposerState {
    /// The collection of deploys pending for inclusion in a block.
    pending: DeployCollection,
    /// The deploys that have already been included in a finalized block.
    finalized_deploys: DeployCollection,
    /// The next block height we expect to be finalized.
    /// If we receive a notification of finalization of a later block, we will store it in
    /// finalization_queue.
    /// If we receive a request that contains a later next_finalized, we will store it in
    /// request_queue.
    next_finalized: BlockHeight,
    /// The queue of finalized block contents awaiting inclusion in `self.finalized_deploys`.
    finalization_queue: FinalizationQueue,
    /// The queue of requests awaiting being handled.
    request_queue: RequestQueue,
}

impl Display for BlockProposerState {
    fn fmt(&self, f: &mut Formatter) -> fmt::Result {
        write!(
            f,
            "(pending:{}, finalized:{})",
            self.pending.len(),
            self.finalized_deploys.len()
        )
    }
}

impl BlockProposerState {
    /// Prunes expired deploy information from the BlockProposerState, returns the total deploys
    /// pruned
    pub(crate) fn prune(&mut self, current_instant: Timestamp) -> usize {
        let pending = prune::prune_deploys(&mut self.pending, current_instant);
        let finalized = prune::prune_deploys(&mut self.finalized_deploys, current_instant);
        pending + finalized
    }
}

mod prune {
    use super::*;

    /// Prunes expired deploy information from an individual DeployCollection, returns the total
    /// deploys pruned
    pub(super) fn prune_deploys(
        deploys: &mut DeployCollection,
        current_instant: Timestamp,
    ) -> usize {
        let initial_len = deploys.len();
        deploys.retain(|_hash, header| !header.expired(current_instant));
        initial_len - deploys.len()
    }
}

/// Block proposer.
#[derive(DataSize, Debug)]
pub(crate) struct BlockProposer {
    state: BlockProposerState,
    #[data_size(skip)]
    metrics: BlockProposerMetrics,
    // We don't need the whole Chainspec here (it's also unnecessarily big), just the deploy
    // config.
    #[data_size(skip)]
    chainspecs: HashMap<Version, DeployConfig>,
}

impl BlockProposer {
    /// Creates a new, block proposer instance with the provided internal state.
    pub(crate) fn new<REv>(
        registry: Registry,
        effect_builder: EffectBuilder<REv>,
        state: BlockProposerState,
    ) -> Result<(Self, Effects<Event>), prometheus::Error>
    where
        REv: ReactorEventT,
    {
        let effects = effect_builder
            .set_timeout(PRUNE_INTERVAL)
            .event(|_| Event::BufferPrune);

        let metrics = BlockProposerMetrics::new(registry)?;
        let this = BlockProposer {
            metrics,
            state,
            chainspecs: HashMap::new(),
        };
        Ok((this, effects))
    }

    /// Adds a deploy to the block proposer.
    ///
    /// Returns `false` if the deploy has been rejected.
    fn add_deploy(&mut self, current_instant: Timestamp, hash: DeployHash, header: DeployHeader) {
        if header.expired(current_instant) {
            trace!("expired deploy {} rejected from the buffer", hash);
            return;
        }
        // only add the deploy if it isn't contained in a finalized block
        if !self.state.finalized_deploys.contains_key(&hash) {
            self.state.pending.insert(hash, header);
            info!("added deploy {} to the buffer", hash);
        } else {
            info!("deploy {} rejected from the buffer", hash);
        }
    }

    /// Gets the chainspec from the cache or, if not cached, from the storage.
    fn get_chainspec<REv>(
        &mut self,
        effect_builder: EffectBuilder<REv>,
        request: ListForInclusionRequest,
    ) -> Effects<Event>
    where
        REv: ReactorEventT,
    {
        // TODO - should the current protocol version be passed in here?
        let chainspec_version = Version::from((1, 0, 0));
        let cached_chainspec = self.chainspecs.get(&chainspec_version).cloned();
        match cached_chainspec {
            Some(chainspec) => {
                effect_builder
                    .immediately()
                    .event(move |_| Event::GetChainspecResult {
                        maybe_deploy_config: Box::new(Some(chainspec)),
                        chainspec_version,
                        request,
                    })
            }
            None => self.get_chainspec_from_storage(effect_builder, chainspec_version, request),
        }
    }

    /// Gets the chainspec from storage in order to call `propose_deploys()`.
    fn get_chainspec_from_storage<REv: ReactorEventT>(
        &mut self,
        effect_builder: EffectBuilder<REv>,
        chainspec_version: Version,
        request: ListForInclusionRequest,
    ) -> Effects<Event>
    where
        REv: From<StorageRequest> + Send,
    {
        effect_builder
            .get_chainspec(chainspec_version.clone())
            .event(move |maybe_chainspec| Event::GetChainspecResult {
                maybe_deploy_config: Box::new(maybe_chainspec.map(|c| c.genesis.deploy_config)),
                chainspec_version,
                request,
            })
    }

    /// Returns a list of candidates for inclusion into a block.
    fn propose_deploys(
        &mut self,
        deploy_config: DeployConfig,
        block_timestamp: Timestamp,
        past_deploys: HashSet<DeployHash>,
    ) -> HashSet<DeployHash> {
        // deploys_to_return = all deploys in pending that aren't in finalized blocks or
        // proposed blocks from the set `past_blocks`
        self.state
            .pending
            .iter()
            .filter(|&(hash, deploy)| {
                self.is_deploy_valid(deploy, block_timestamp, &deploy_config, &past_deploys)
                    && !past_deploys.contains(hash)
                    && !self.state.finalized_deploys.contains_key(hash)
            })
            .map(|(hash, _deploy)| *hash)
            .take(deploy_config.block_max_deploy_count as usize)
            .collect::<HashSet<_>>()
        // TODO: check gas and block size limits
    }

    /// Checks if a deploy is valid (for inclusion into the next block).
    fn is_deploy_valid(
        &self,
        deploy: &DeployHeader,
        block_timestamp: Timestamp,
        deploy_config: &DeployConfig,
        past_deploys: &HashSet<DeployHash>,
    ) -> bool {
        let all_deps_resolved = || {
            deploy.dependencies().iter().all(|dep| {
                past_deploys.contains(dep) || self.state.finalized_deploys.contains_key(dep)
            })
        };
        let ttl_valid = deploy.ttl() <= deploy_config.max_ttl;
        let timestamp_valid = deploy.timestamp() <= block_timestamp;
        let deploy_valid = deploy.timestamp() + deploy.ttl() >= block_timestamp;
        let num_deps_valid = deploy.dependencies().len() <= deploy_config.max_dependencies as usize;
        ttl_valid && timestamp_valid && deploy_valid && num_deps_valid && all_deps_resolved()
    }

    /// Notifies the block proposer that a block has been finalized.
    fn finalized_deploys<I>(&mut self, deploys: I)
    where
        I: IntoIterator<Item = DeployHash>,
    {
        let deploys: HashMap<_, _> = deploys
            .into_iter()
            .filter_map(|deploy_hash| {
                self.state
                    .pending
                    .get(&deploy_hash)
                    .map(|deploy_header| (deploy_hash, deploy_header.clone()))
            })
            .collect();
        self.state
            .pending
            .retain(|deploy_hash, _| !deploys.contains_key(deploy_hash));
        self.state.finalized_deploys.extend(deploys);
    }

    /// Handles finalization of a block.
    fn handle_finalized_block<I, REv>(
        &mut self,
        effect_builder: EffectBuilder<REv>,
        height: BlockHeight,
        deploys: I,
    ) -> Effects<Event>
    where
        I: IntoIterator<Item = DeployHash>,
        REv: ReactorEventT,
    {
        self.finalized_deploys(deploys);
        self.state.next_finalized = height + 1;

        if let Some(requests) = self.state.request_queue.remove(&self.state.next_finalized) {
            requests
                .into_iter()
                .flat_map(|request| self.get_chainspec(effect_builder, request))
                .collect()
        } else {
            Effects::new()
        }
    }

    /// Prunes expired deploy information from the BlockProposer, returns the total deploys pruned
    fn prune(&mut self, current_instant: Timestamp) -> usize {
        self.state.prune(current_instant)
    }
}

impl<REv> Component<REv> for BlockProposer
where
    REv: ReactorEventT,
{
    type Event = Event;
    type ConstructionError = Infallible;

    fn handle_event(
        &mut self,
        effect_builder: EffectBuilder<REv>,
        _rng: &mut NodeRng,
        event: Self::Event,
    ) -> Effects<Self::Event> {
        self.metrics
            .pending_deploys
            .set(self.state.pending.len() as i64);
        match event {
            Event::BufferPrune => {
                let pruned = self.prune(Timestamp::now());
                log::debug!("Pruned {} deploys from buffer", pruned);
                return effect_builder
                    .set_timeout(PRUNE_INTERVAL)
                    .event(|_| Event::BufferPrune);
            }
            Event::Request(BlockProposerRequest::ListForInclusion(request)) => {
                if request.next_finalized > self.state.next_finalized {
                    self.state
                        .request_queue
                        .entry(request.next_finalized)
                        .or_default()
                        .push(request);
                } else {
                    return self.get_chainspec(effect_builder, request);
                }
            }
            Event::Buffer { hash, header } => self.add_deploy(Timestamp::now(), hash, *header),
            Event::FinalizedProtoBlock { block, mut height } => {
                let (_, deploys, _) = block.destructure();
                if height > self.state.next_finalized {
                    // safe to subtract 1 - height will never be 0 in this branch, because
                    // next_finalized is at least 0, and height has to be greater
                    self.state.finalization_queue.insert(height - 1, deploys);
                } else {
                    let mut effects = self.handle_finalized_block(effect_builder, height, deploys);
                    while let Some(deploys) = self.state.finalization_queue.remove(&height) {
                        height += 1;
                        effects.extend(self.handle_finalized_block(
                            effect_builder,
                            height,
                            deploys,
                        ));
                    }
                    return effects;
                }
            }
            Event::GetChainspecResult {
                maybe_deploy_config,
                chainspec_version,
                request,
            } => {
                let deploy_config = maybe_deploy_config.expect("should return chainspec");
                // Update chainspec cache.
                self.chainspecs.insert(chainspec_version, deploy_config);
                let deploys = self.propose_deploys(
                    deploy_config,
                    request.current_instant,
                    request.past_deploys,
                );
                return request.responder.respond(deploys).ignore();
            }
        }
        Effects::new()
    }
}

#[derive(Debug, Clone)]
pub struct BlockProposerMetrics {
    /// Amount of pending deploys
    pending_deploys: IntGauge,
    /// registry Component.
    registry: Registry,
}

impl BlockProposerMetrics {
    pub fn new(registry: Registry) -> Result<Self, prometheus::Error> {
        let pending_deploys = IntGauge::new("pending_deploy", "amount of pending deploys")?;
        registry.register(Box::new(pending_deploys.clone()))?;
        Ok(BlockProposerMetrics {
            pending_deploys,
            registry,
        })
    }
}

impl Drop for BlockProposerMetrics {
    fn drop(&mut self) {
        self.registry
            .unregister(Box::new(self.pending_deploys.clone()))
            .expect("did not expect deregistering pending_deploys to fail");
    }
}

#[cfg(test)]
mod tests {
    use std::collections::HashSet;

    use casper_execution_engine::core::engine_state::executable_deploy_item::ExecutableDeployItem;
<<<<<<< HEAD
    use casper_types::bytesrepr::Bytes;
    use rand::random;
=======
>>>>>>> 30196e7f

    use super::*;
    use crate::{
        crypto::asymmetric_key::SecretKey,
        reactor::{EventQueueHandle, QueueKind, Scheduler},
        testing::TestRng,
        types::{Deploy, DeployHash, DeployHeader, TimeDiff},
        utils,
    };

    fn generate_deploy(
        rng: &mut TestRng,
        timestamp: Timestamp,
        ttl: TimeDiff,
        dependencies: Vec<DeployHash>,
    ) -> (DeployHash, DeployHeader) {
        let secret_key = SecretKey::random(rng);
        let gas_price = 10;
        let chain_name = "chain".to_string();
        let payment = ExecutableDeployItem::ModuleBytes {
            module_bytes: Bytes::new(),
            args: Bytes::new(),
        };
        let session = ExecutableDeployItem::ModuleBytes {
            module_bytes: Bytes::new(),
            args: Bytes::new(),
        };

        let deploy = Deploy::new(
            timestamp,
            ttl,
            gas_price,
            dependencies,
            chain_name,
            payment,
            session,
            &secret_key,
            rng,
        );

        (*deploy.id(), deploy.take_header())
    }

    fn create_test_buffer() -> (BlockProposer, Effects<Event>) {
        let registry = Registry::new();
        let scheduler = utils::leak(Scheduler::<Event>::new(QueueKind::weights()));
        let event_queue = EventQueueHandle::new(&scheduler);
        let effect_builder = EffectBuilder::new(event_queue);
        BlockProposer::new(registry, effect_builder, BlockProposerState::default())
            .expect("Failure to create a new Block Proposer")
    }

    impl From<StorageRequest> for Event {
        fn from(_: StorageRequest) -> Self {
            // we never send a storage request in our unit tests, but if this does become
            // meaningful....
            todo!()
        }
    }

    #[test]
    fn add_and_take_deploys() {
        let creation_time = Timestamp::from(100);
        let ttl = TimeDiff::from(100);
        let block_time1 = Timestamp::from(80);
        let block_time2 = Timestamp::from(120);
        let block_time3 = Timestamp::from(220);

        let no_deploys = HashSet::new();
        let (mut buffer, _effects) = create_test_buffer();
        let mut rng = crate::new_rng();
        let (hash1, deploy1) = generate_deploy(&mut rng, creation_time, ttl, vec![]);
        let (hash2, deploy2) = generate_deploy(&mut rng, creation_time, ttl, vec![]);
        let (hash3, deploy3) = generate_deploy(&mut rng, creation_time, ttl, vec![]);
        let (hash4, deploy4) = generate_deploy(&mut rng, creation_time, ttl, vec![]);

        assert!(buffer
            .propose_deploys(DeployConfig::default(), block_time2, no_deploys.clone())
            .is_empty());

        // add two deploys
        buffer.add_deploy(block_time2, hash1, deploy1);
        buffer.add_deploy(block_time2, hash2, deploy2);

        // if we try to create a block with a timestamp that is too early, we shouldn't get any
        // deploys
        assert!(buffer
            .propose_deploys(DeployConfig::default(), block_time1, no_deploys.clone())
            .is_empty());

        // if we try to create a block with a timestamp that is too late, we shouldn't get any
        // deploys, either
        assert!(buffer
            .propose_deploys(DeployConfig::default(), block_time3, no_deploys.clone())
            .is_empty());

        // take the deploys out
        let deploys =
            buffer.propose_deploys(DeployConfig::default(), block_time2, no_deploys.clone());

        assert_eq!(deploys.len(), 2);
        assert!(deploys.contains(&hash1));
        assert!(deploys.contains(&hash2));

        // the deploys should not have been removed
        assert_eq!(
            buffer
                .propose_deploys(DeployConfig::default(), block_time2, no_deploys.clone())
                .len(),
            2
        );

        // but they shouldn't be returned if we include it in the past deploys
        assert!(buffer
            .propose_deploys(DeployConfig::default(), block_time2, deploys.clone())
            .is_empty());

        // finalize the block
        buffer.finalized_deploys(deploys);

        // add more deploys
        buffer.add_deploy(block_time2, hash3, deploy3);
        buffer.add_deploy(block_time2, hash4, deploy4);

        let deploys = buffer.propose_deploys(DeployConfig::default(), block_time2, no_deploys);

        // since block 1 is now finalized, neither deploy1 nor deploy2 should be among the ones
        // returned
        assert_eq!(deploys.len(), 2);
        assert!(deploys.contains(&hash3));
        assert!(deploys.contains(&hash4));
    }

    #[test]
    fn test_prune() {
        let expired_time = Timestamp::from(201);
        let creation_time = Timestamp::from(100);
        let test_time = Timestamp::from(120);
        let ttl = TimeDiff::from(100);

        let mut rng = crate::new_rng();
        let (hash1, deploy1) = generate_deploy(&mut rng, creation_time, ttl, vec![]);
        let (hash2, deploy2) = generate_deploy(&mut rng, creation_time, ttl, vec![]);
        let (hash3, deploy3) = generate_deploy(&mut rng, creation_time, ttl, vec![]);
        let (hash4, deploy4) = generate_deploy(
            &mut rng,
            creation_time + Duration::from_secs(20).into(),
            ttl,
            vec![],
        );
        let (mut buffer, _effects) = create_test_buffer();

        // pending
        buffer.add_deploy(creation_time, hash1, deploy1);
        buffer.add_deploy(creation_time, hash2, deploy2);
        buffer.add_deploy(creation_time, hash3, deploy3);
        buffer.add_deploy(creation_time, hash4, deploy4);

        // pending => finalized
        buffer.finalized_deploys(vec![hash1]);

        assert_eq!(buffer.state.pending.len(), 3);
        assert!(buffer.state.finalized_deploys.contains_key(&hash1));

        // test for retained values
        let pruned = buffer.prune(test_time);
        assert_eq!(pruned, 0);

        assert_eq!(buffer.state.pending.len(), 3);
        assert_eq!(buffer.state.finalized_deploys.len(), 1);
        assert!(buffer.state.finalized_deploys.contains_key(&hash1));

        // now move the clock to make some things expire
        let pruned = buffer.prune(expired_time);
        assert_eq!(pruned, 3);

        assert_eq!(buffer.state.pending.len(), 1); // deploy4 is still valid
        assert_eq!(buffer.state.finalized_deploys.len(), 0);
    }

    #[test]
    fn test_deploy_dependencies() {
        let creation_time = Timestamp::from(100);
        let ttl = TimeDiff::from(100);
        let block_time = Timestamp::from(120);

        let mut rng = crate::new_rng();
        let (hash1, deploy1) = generate_deploy(&mut rng, creation_time, ttl, vec![]);
        // let deploy2 depend on deploy1
        let (hash2, deploy2) = generate_deploy(&mut rng, creation_time, ttl, vec![hash1]);

        let no_deploys = HashSet::new();
        let (mut buffer, _effects) = create_test_buffer();

        // add deploy2
        buffer.add_deploy(creation_time, hash2, deploy2);

        // deploy2 has an unsatisfied dependency
        assert!(buffer
            .propose_deploys(DeployConfig::default(), block_time, no_deploys.clone())
            .is_empty());

        // add deploy1
        buffer.add_deploy(creation_time, hash1, deploy1);

        let deploys =
            buffer.propose_deploys(DeployConfig::default(), block_time, no_deploys.clone());
        // only deploy1 should be returned, as it has no dependencies
        assert_eq!(deploys.len(), 1);
        assert!(deploys.contains(&hash1));

        // the deploy will be included in block 1
        buffer.finalized_deploys(deploys);

        let deploys2 = buffer.propose_deploys(DeployConfig::default(), block_time, no_deploys);
        // `blocks` contains a block that contains deploy1 now, so we should get deploy2
        assert_eq!(deploys2.len(), 1);
        assert!(deploys2.contains(&hash2));
    }
}<|MERGE_RESOLUTION|>--- conflicted
+++ resolved
@@ -450,11 +450,7 @@
     use std::collections::HashSet;
 
     use casper_execution_engine::core::engine_state::executable_deploy_item::ExecutableDeployItem;
-<<<<<<< HEAD
     use casper_types::bytesrepr::Bytes;
-    use rand::random;
-=======
->>>>>>> 30196e7f
 
     use super::*;
     use crate::{
