--- conflicted
+++ resolved
@@ -210,120 +210,7 @@
 type CpResult<I, C> =
     ConsensusProtocolResult<I, <C as Context>::ConsensusValue, <C as Context>::ValidatorId>;
 
-<<<<<<< HEAD
-struct SynchronizerQueue<'a, I, C: Context> {
-    vertex_queue: Vec<(I, PreValidatedVertex<C>)>,
-    synchronizer_effects_queue: Vec<SynchronizerEffect<I, PreValidatedVertex<C>>>,
-    results: Vec<CpResult<I, C>>,
-    hw_proto: &'a mut HighwayProtocol<I, C>,
-}
-
-impl<'a, I, C: Context> SynchronizerQueue<'a, I, C>
-where
-    I: NodeIdT,
-{
-    fn new(hw_proto: &'a mut HighwayProtocol<I, C>) -> Self {
-        Self {
-            vertex_queue: vec![],
-            synchronizer_effects_queue: vec![],
-            results: vec![],
-            hw_proto,
-        }
-    }
-
-    fn with_vertices(mut self, vertices: Vec<(I, PreValidatedVertex<C>)>) -> Self {
-        self.vertex_queue = vertices;
-        self
-    }
-
-    fn with_synchronizer_effects(
-        mut self,
-        effects: Vec<SynchronizerEffect<I, PreValidatedVertex<C>>>,
-    ) -> Self {
-        self.synchronizer_effects_queue = effects;
-        self
-    }
-
-    fn run<R: Rng + CryptoRng + ?Sized>(mut self, rng: &mut R) -> Vec<CpResult<I, C>> {
-        loop {
-            if let Some(effect) = self.synchronizer_effects_queue.pop() {
-                self.process_synchronizer_effect(effect, rng);
-            } else if let Some((sender, vertex)) = self.vertex_queue.pop() {
-                self.process_vertex(sender, vertex);
-            } else {
-                return self.results;
-            }
-        }
-    }
-
-    fn process_vertex(&mut self, sender: I, vertex: PreValidatedVertex<C>) {
-        let effects =
-            self.hw_proto
-                .synchronizer
-                .synchronize_vertex(sender, vertex, &self.hw_proto.highway);
-        self.synchronizer_effects_queue.extend(effects);
-    }
-
-    fn process_synchronizer_effect<R: Rng + CryptoRng + ?Sized>(
-        &mut self,
-        effect: SynchronizerEffect<I, PreValidatedVertex<C>>,
-        rng: &mut R,
-    ) {
-        match effect {
-            SynchronizerEffect::RequestVertex(sender, missing_vid) => {
-                let msg = HighwayMessage::RequestDependency(missing_vid);
-                let serialized_msg = rmp_serde::to_vec(&msg).expect("should serialize message");
-                self.results
-                    .push(ConsensusProtocolResult::CreatedTargetedMessage(
-                        serialized_msg,
-                        sender,
-                    ));
-            }
-            SynchronizerEffect::Ready(pvv) => {
-                let vv = match self.hw_proto.highway.validate_vertex(pvv) {
-                    Ok(vv) => vv,
-                    Err((pvv, err)) => {
-                        info!(?pvv, ?err, "invalid vertex");
-                        let _senders = self
-                            .hw_proto
-                            .synchronizer
-                            .on_vertex_invalid(Vertex::from(pvv).id());
-                        // TODO: Disconnect from senders!
-                        return;
-                    }
-                };
-                // TODO: Avoid cloning. (Serialize first?)
-                let av_effects = self.hw_proto.highway.add_valid_vertex(vv.clone(), rng);
-                self.results
-                    .extend(self.hw_proto.process_av_effects(av_effects));
-                // Gossip vertex.
-                // We know it's valid one now.
-                let msg = HighwayMessage::NewVertex(vv.into());
-                let serialized_msg = rmp_serde::to_vec(&msg).expect("should serialize message");
-                self.results.extend(self.hw_proto.detect_finality());
-                self.results
-                    .push(ConsensusProtocolResult::CreatedGossipMessage(
-                        serialized_msg,
-                    ))
-            }
-            SynchronizerEffect::RequeueVertex(sender, vertex) => {
-                self.vertex_queue.push((sender, vertex));
-            }
-            SynchronizerEffect::RequestConsensusValue(sender, value) => {
-                self.results
-                    .push(ConsensusProtocolResult::ValidateConsensusValue(
-                        sender, value,
-                    ));
-            }
-        }
-    }
-}
-
-impl<I, C: Context, R: Rng + CryptoRng + ?Sized>
-    ConsensusProtocol<I, C::ConsensusValue, C::ValidatorId, R> for HighwayProtocol<I, C>
-=======
 impl<I, C, R> ConsensusProtocol<I, C::ConsensusValue, C::ValidatorId, R> for HighwayProtocol<I, C>
->>>>>>> b2ef8780
 where
     I: NodeIdT,
     C: Context,
