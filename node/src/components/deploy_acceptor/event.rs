use std::fmt::{self, Display, Formatter};

use serde::Serialize;

use super::Source;
use crate::{
    components::deploy_acceptor::Error,
    effect::{announcements::RpcServerAnnouncement, Responder},
<<<<<<< HEAD
    types::{Block, Deploy, NodeId},
=======
    types::{Deploy, NodeId, Timestamp},
>>>>>>> 1fd7406e
};

use casper_execution_engine::{
    core::engine_state::executable_deploy_item::{ContractIdentifier, ContractPackageIdentifier},
    shared::newtypes::Blake2bHash,
};
use casper_types::{account::Account, Contract, ContractPackage, U512};

/// `DeployAcceptor` events.
#[derive(Debug, Serialize)]
pub(crate) enum Event {
    /// The initiating event to accept a new `Deploy`.
    Accept {
        deploy: Box<Deploy>,
        source: Source<NodeId>,
        responder: Option<Responder<Result<(), Error>>>,
    },
    /// The result of the `DeployAcceptor` putting a `Deploy` to the storage component.
    PutToStorageResult {
        deploy: Box<Deploy>,
        source: Source<NodeId>,
        is_new: bool,
        maybe_responder: Option<Responder<Result<(), Error>>>,
        verification_start_timestamp: Timestamp,
    },
    /// The InvalidDeployResult event
    InvalidDeployResult {
        deploy: Box<Deploy>,
        source: Source<NodeId>,
        error: Error,
        maybe_responder: Option<Responder<Result<(), Error>>>,
    },
    GetBlockResult {
        deploy: Box<Deploy>,
        source: Source<NodeId>,
        maybe_block: Box<Option<Block>>,
        maybe_responder: Option<Responder<Result<(), Error>>>,
    },
    GetAccountResult {
        deploy: Box<Deploy>,
        source: Source<NodeId>,
        prestate_hash: Blake2bHash,
        maybe_account: Option<Account>,
        maybe_responder: Option<Responder<Result<(), Error>>>,
    },
    GetBalanceResult {
        deploy: Box<Deploy>,
        source: Source<NodeId>,
        prestate_hash: Blake2bHash,
        maybe_balance_value: Option<U512>,
        maybe_responder: Option<Responder<Result<(), Error>>>,
    },
    VerifyPaymentLogic {
        deploy: Box<Deploy>,
        source: Source<NodeId>,
        prestate_hash: Blake2bHash,
        maybe_responder: Option<Responder<Result<(), Error>>>,
    },
    VerifySessionLogic {
        deploy: Box<Deploy>,
        source: Source<NodeId>,
        prestate_hash: Blake2bHash,
        maybe_responder: Option<Responder<Result<(), Error>>>,
    },
    GetContractResult {
        deploy: Box<Deploy>,
        source: Source<NodeId>,
        prestate_hash: Blake2bHash,
        is_payment: bool,
        contract_identifier: ContractIdentifier,
        maybe_contract: Option<Contract>,
        maybe_responder: Option<Responder<Result<(), Error>>>,
    },
    GetContractPackageResult {
        deploy: Box<Deploy>,
        source: Source<NodeId>,
        prestate_hash: Blake2bHash,
        is_payment: bool,
        contract_package_identifier: ContractPackageIdentifier,
        maybe_contract_package: Option<ContractPackage>,
        maybe_responder: Option<Responder<Result<(), Error>>>,
    },
    VerifyDeployCryptographicValidity {
        deploy: Box<Deploy>,
        source: Source<NodeId>,
        maybe_responder: Option<Responder<Result<(), Error>>>,
        verification_start_timestamp: Timestamp,
    },
}

impl From<RpcServerAnnouncement> for Event {
    fn from(announcement: RpcServerAnnouncement) -> Self {
        match announcement {
            RpcServerAnnouncement::DeployReceived { deploy, responder } => Event::Accept {
                deploy,
                source: Source::<NodeId>::Client,
                responder,
            },
        }
    }
}

impl Display for Event {
    fn fmt(&self, formatter: &mut Formatter<'_>) -> fmt::Result {
        match self {
            Event::Accept { deploy, source, .. } => {
                write!(formatter, "accept {} from {}", deploy.id(), source)
            }
            Event::PutToStorageResult { deploy, is_new, .. } => {
                if *is_new {
                    write!(formatter, "put new {} to storage", deploy.id())
                } else {
                    write!(formatter, "had already stored {}", deploy.id())
                }
            }

            Event::InvalidDeployResult {
                deploy,
                source,
                error,
                ..
            } => {
                write!(
                    formatter,
                    "deploy received by {} with hash: {} is invalid due to error: {:?}.",
                    source,
                    deploy.id(),
                    error
                )
            }
            Event::GetBlockResult { deploy, .. } => {
                write!(
                    formatter,
                    "received highest block from storage to validate deploy with hash: {}.",
                    deploy.id()
                )
            }
            Event::GetAccountResult { deploy, .. } => {
                write!(
                    formatter,
                    "verifying account to validate deploy with hash {}.",
                    deploy.id()
                )
            }
            Event::GetBalanceResult { deploy, .. } => {
                write!(
                    formatter,
                    "verifying account balance to validate deploy with hash {}.",
                    deploy.id()
                )
            }
            Event::VerifyPaymentLogic {
                deploy,
                prestate_hash,
                ..
            } => {
                write!(
                    formatter,
                    "verifying payment logic to validate deploy with hash {} with state hash: {}.",
                    deploy.id(),
                    prestate_hash
                )
            }
            Event::VerifySessionLogic {
                deploy,
                prestate_hash,
                ..
            } => {
                write!(
                    formatter,
                    "verifying session logic to validate deploy with hash {} with state hash: {}.",
                    deploy.id(),
                    prestate_hash
                )
            }
            Event::GetContractResult {
                deploy,
                prestate_hash,
                ..
            } => {
                write!(
                    formatter,
                    "verifying contract to validate deploy with hash {} with state hash: {}.",
                    deploy.id(),
                    prestate_hash
                )
            }
            Event::GetContractPackageResult {
                deploy,
                prestate_hash,
                ..
            } => {
                write!(
                    formatter,
                    "verifying contract package to validate deploy with hash {} with state hash: {}.",
                    deploy.id(),
                    prestate_hash
                )
            }
            Event::VerifyDeployCryptographicValidity { deploy, .. } => {
                write!(
                    formatter,
                    "verifying deploy cryptographic validity for deploy with hash {}.",
                    deploy.id(),
                )
            }
        }
    }
}<|MERGE_RESOLUTION|>--- conflicted
+++ resolved
@@ -6,18 +6,48 @@
 use crate::{
     components::deploy_acceptor::Error,
     effect::{announcements::RpcServerAnnouncement, Responder},
-<<<<<<< HEAD
-    types::{Block, Deploy, NodeId},
-=======
-    types::{Deploy, NodeId, Timestamp},
->>>>>>> 1fd7406e
+    types::{Block, Deploy, NodeId, Timestamp},
 };
 
-use casper_execution_engine::{
-    core::engine_state::executable_deploy_item::{ContractIdentifier, ContractPackageIdentifier},
-    shared::newtypes::Blake2bHash,
+use casper_execution_engine::core::engine_state::executable_deploy_item::{
+    ContractIdentifier, ContractPackageIdentifier,
 };
+use casper_hashing::Digest;
 use casper_types::{account::Account, Contract, ContractPackage, U512};
+
+/// A utility struct to hold duplicated information across events.
+#[derive(Debug, Serialize)]
+pub(crate) struct EventMetadata {
+    pub(crate) deploy: Box<Deploy>,
+    pub(crate) source: Source<NodeId>,
+    pub(crate) maybe_responder: Option<Responder<Result<(), Error>>>,
+}
+
+impl EventMetadata {
+    pub(crate) fn new(
+        deploy: Box<Deploy>,
+        source: Source<NodeId>,
+        maybe_responder: Option<Responder<Result<(), Error>>>,
+    ) -> Self {
+        EventMetadata {
+            deploy,
+            source,
+            maybe_responder,
+        }
+    }
+
+    pub(crate) fn deploy(&self) -> &Deploy {
+        &self.deploy
+    }
+
+    pub(crate) fn source(&self) -> &Source<NodeId> {
+        &self.source
+    }
+
+    pub(crate) fn take_maybe_responder(self) -> Option<Responder<Result<(), Error>>> {
+        self.maybe_responder
+    }
+}
 
 /// `DeployAcceptor` events.
 #[derive(Debug, Serialize)]
@@ -26,77 +56,65 @@
     Accept {
         deploy: Box<Deploy>,
         source: Source<NodeId>,
-        responder: Option<Responder<Result<(), Error>>>,
+        maybe_responder: Option<Responder<Result<(), Error>>>,
     },
     /// The result of the `DeployAcceptor` putting a `Deploy` to the storage component.
     PutToStorageResult {
-        deploy: Box<Deploy>,
-        source: Source<NodeId>,
+        event_metadata: EventMetadata,
         is_new: bool,
-        maybe_responder: Option<Responder<Result<(), Error>>>,
         verification_start_timestamp: Timestamp,
     },
     /// The InvalidDeployResult event
     InvalidDeployResult {
-        deploy: Box<Deploy>,
-        source: Source<NodeId>,
+        event_metadata: EventMetadata,
         error: Error,
-        maybe_responder: Option<Responder<Result<(), Error>>>,
+        verification_start_timestamp: Timestamp,
     },
     GetBlockResult {
-        deploy: Box<Deploy>,
-        source: Source<NodeId>,
+        event_metadata: EventMetadata,
         maybe_block: Box<Option<Block>>,
-        maybe_responder: Option<Responder<Result<(), Error>>>,
+        verification_start_timestamp: Timestamp,
     },
     GetAccountResult {
-        deploy: Box<Deploy>,
-        source: Source<NodeId>,
-        prestate_hash: Blake2bHash,
+        event_metadata: EventMetadata,
+        prestate_hash: Digest,
         maybe_account: Option<Account>,
-        maybe_responder: Option<Responder<Result<(), Error>>>,
+        verification_start_timestamp: Timestamp,
     },
     GetBalanceResult {
-        deploy: Box<Deploy>,
-        source: Source<NodeId>,
-        prestate_hash: Blake2bHash,
+        event_metadata: EventMetadata,
+        prestate_hash: Digest,
         maybe_balance_value: Option<U512>,
-        maybe_responder: Option<Responder<Result<(), Error>>>,
+        verification_start_timestamp: Timestamp,
     },
     VerifyPaymentLogic {
-        deploy: Box<Deploy>,
-        source: Source<NodeId>,
-        prestate_hash: Blake2bHash,
-        maybe_responder: Option<Responder<Result<(), Error>>>,
+        event_metadata: EventMetadata,
+        prestate_hash: Digest,
+        verification_start_timestamp: Timestamp,
     },
     VerifySessionLogic {
-        deploy: Box<Deploy>,
-        source: Source<NodeId>,
-        prestate_hash: Blake2bHash,
-        maybe_responder: Option<Responder<Result<(), Error>>>,
+        event_metadata: EventMetadata,
+        prestate_hash: Digest,
+        verification_start_timestamp: Timestamp,
     },
     GetContractResult {
-        deploy: Box<Deploy>,
-        source: Source<NodeId>,
-        prestate_hash: Blake2bHash,
+        event_metadata: EventMetadata,
+        prestate_hash: Digest,
         is_payment: bool,
         contract_identifier: ContractIdentifier,
         maybe_contract: Option<Contract>,
-        maybe_responder: Option<Responder<Result<(), Error>>>,
+        verification_start_timestamp: Timestamp,
     },
     GetContractPackageResult {
-        deploy: Box<Deploy>,
-        source: Source<NodeId>,
-        prestate_hash: Blake2bHash,
+        event_metadata: EventMetadata,
+        prestate_hash: Digest,
         is_payment: bool,
         contract_package_identifier: ContractPackageIdentifier,
         maybe_contract_package: Option<ContractPackage>,
-        maybe_responder: Option<Responder<Result<(), Error>>>,
+        verification_start_timestamp: Timestamp,
     },
     VerifyDeployCryptographicValidity {
-        deploy: Box<Deploy>,
-        source: Source<NodeId>,
-        maybe_responder: Option<Responder<Result<(), Error>>>,
+        event_metadata: EventMetadata,
         verification_start_timestamp: Timestamp,
     },
 }
@@ -107,7 +125,7 @@
             RpcServerAnnouncement::DeployReceived { deploy, responder } => Event::Accept {
                 deploy,
                 source: Source::<NodeId>::Client,
-                responder,
+                maybe_responder: responder,
             },
         }
     }
@@ -119,102 +137,113 @@
             Event::Accept { deploy, source, .. } => {
                 write!(formatter, "accept {} from {}", deploy.id(), source)
             }
-            Event::PutToStorageResult { deploy, is_new, .. } => {
+            Event::PutToStorageResult {
+                event_metadata,
+                is_new,
+                ..
+            } => {
                 if *is_new {
-                    write!(formatter, "put new {} to storage", deploy.id())
+                    write!(
+                        formatter,
+                        "put new {} to storage",
+                        event_metadata.deploy().id()
+                    )
                 } else {
-                    write!(formatter, "had already stored {}", deploy.id())
+                    write!(
+                        formatter,
+                        "had already stored {}",
+                        event_metadata.deploy().id()
+                    )
                 }
             }
 
             Event::InvalidDeployResult {
-                deploy,
-                source,
+                event_metadata,
                 error,
                 ..
             } => {
                 write!(
                     formatter,
                     "deploy received by {} with hash: {} is invalid due to error: {:?}.",
-                    source,
-                    deploy.id(),
+                    event_metadata.source(),
+                    event_metadata.deploy().id(),
                     error
                 )
             }
-            Event::GetBlockResult { deploy, .. } => {
+            Event::GetBlockResult { event_metadata, .. } => {
                 write!(
                     formatter,
                     "received highest block from storage to validate deploy with hash: {}.",
-                    deploy.id()
-                )
-            }
-            Event::GetAccountResult { deploy, .. } => {
+                    event_metadata.deploy().id()
+                )
+            }
+            Event::GetAccountResult { event_metadata, .. } => {
                 write!(
                     formatter,
                     "verifying account to validate deploy with hash {}.",
-                    deploy.id()
-                )
-            }
-            Event::GetBalanceResult { deploy, .. } => {
+                    event_metadata.deploy().id()
+                )
+            }
+            Event::GetBalanceResult { event_metadata, .. } => {
                 write!(
                     formatter,
                     "verifying account balance to validate deploy with hash {}.",
-                    deploy.id()
+                    event_metadata.deploy().id()
                 )
             }
             Event::VerifyPaymentLogic {
-                deploy,
+                event_metadata,
                 prestate_hash,
                 ..
             } => {
                 write!(
                     formatter,
                     "verifying payment logic to validate deploy with hash {} with state hash: {}.",
-                    deploy.id(),
+                    event_metadata.deploy().id(),
                     prestate_hash
                 )
             }
             Event::VerifySessionLogic {
-                deploy,
+                event_metadata,
                 prestate_hash,
                 ..
             } => {
                 write!(
                     formatter,
                     "verifying session logic to validate deploy with hash {} with state hash: {}.",
-                    deploy.id(),
+                    event_metadata.deploy().id(),
                     prestate_hash
                 )
             }
             Event::GetContractResult {
-                deploy,
+                event_metadata,
                 prestate_hash,
                 ..
             } => {
                 write!(
                     formatter,
                     "verifying contract to validate deploy with hash {} with state hash: {}.",
-                    deploy.id(),
+                    event_metadata.deploy().id(),
                     prestate_hash
                 )
             }
             Event::GetContractPackageResult {
-                deploy,
+                event_metadata,
                 prestate_hash,
                 ..
             } => {
                 write!(
                     formatter,
                     "verifying contract package to validate deploy with hash {} with state hash: {}.",
-                    deploy.id(),
-                    prestate_hash
-                )
-            }
-            Event::VerifyDeployCryptographicValidity { deploy, .. } => {
+                    event_metadata.deploy().id(),
+                    prestate_hash
+                )
+            }
+            Event::VerifyDeployCryptographicValidity { event_metadata, .. } => {
                 write!(
                     formatter,
                     "verifying deploy cryptographic validity for deploy with hash {}.",
-                    deploy.id(),
+                    event_metadata.deploy().id(),
                 )
             }
         }
