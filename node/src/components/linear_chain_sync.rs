//! Linear chain synchronizer.
//!
//! Synchronizes the linear chain when node joins the network.
//!
//! Steps are:
//! 1. Fetch blocks up to initial, trusted hash (blocks are downloaded starting from trusted hash up
//! until Genesis).
//! 2. Fetch deploys of the lowest height block.
//! 3. Execute that block.
//! 4. Repeat steps 2-3 until trusted hash is reached.
//! 5. Transition to `SyncingDescendants` state.
//! 6. Fetch child block of highest block.
//! 7. Fetch deploys of that block.
//! 8. Execute that block.
//! 9. Repeat steps 6-8 as long as there's a child in the linear chain.
//!
//! The order of "download block – download deploys – execute" block steps differ,
//! in order to increase the chances of catching up with the linear chain quicker.
//! When synchronizing linear chain up to the trusted hash we cannot execute later blocks without
//! earlier ones. When we're syncing descendants, on the other hand, we can and we want to do it
//! ASAP so that we can start participating in consensus. That's why deploy fetching and block
//! execution is interleaved. If we had downloaded the whole chain, and then deploys, and then
//! execute (as we do in the first, SynchronizeTrustedHash, phase) it would have taken more time and
//! we might miss more eras.

mod config;
mod event;
mod metrics;
mod peers;
mod state;
mod traits;

use std::{convert::Infallible, fmt::Display, mem};

use datasize::DataSize;
use prometheus::Registry;
use tracing::{error, info, trace, warn};

use self::event::{BlockByHashResult, DeploysResult};
use casper_types::{EraId, ProtocolVersion};

use super::{
    fetcher::FetchResult,
    storage::{self, Storage},
    Component,
};
use crate::{
    components::contract_runtime::{
        BlockAndExecutionEffects, ContractRuntimeAnnouncement, ExecutionPreState,
    },
    effect::{
        announcements::ControlAnnouncement,
        requests::{ContractRuntimeRequest, StorageRequest},
        EffectBuilder, EffectExt, EffectOptionExt, Effects,
    },
    fatal,
    types::{
        ActivationPoint, Block, BlockByHeight, BlockHash, BlockHeader, Chainspec, Deploy,
        DeployHash, FinalizedBlock, TimeDiff,
    },
    NodeRng,
};
pub(crate) use config::Config;
use event::BlockByHeightResult;
pub(crate) use event::Event;
pub(crate) use metrics::LinearChainSyncMetrics;
pub(crate) use peers::PeersState;
use smallvec::SmallVec;
pub(crate) use state::State;
pub(crate) use traits::ReactorEventT;

#[derive(DataSize, Debug)]
pub(crate) struct LinearChainSync<I> {
    peers: PeersState<I>,
    state: State,
    #[data_size(skip)]
    metrics: LinearChainSyncMetrics,
    /// The next upgrade activation point.
    /// When we download the switch block of an era immediately before the activation point,
    /// we need to shut down for an upgrade.
    next_upgrade_activation_point: Option<ActivationPoint>,
    stop_for_upgrade: bool,
    /// Key for storing the linear chain sync state.
    state_key: Vec<u8>,
    /// Shortest era that is allowed with the given protocol configuration.
    shortest_era: TimeDiff,
    /// Minimum round length that is allowed with the given protocol configuration.
    min_round_length: TimeDiff,
    /// Flag indicating whether we managed to sync at least one block.
    started_syncing: bool,
    /// The protocol version the node is currently running with.
    protocol_version: ProtocolVersion,
    initial_execution_pre_state: ExecutionPreState,
}

impl<I: Clone + PartialEq + 'static> LinearChainSync<I> {
    // TODO: fix this
    #[allow(clippy::too_many_arguments)]
    pub(crate) fn new<REv, Err>(
        registry: &Registry,
        effect_builder: EffectBuilder<REv>,
        chainspec: &Chainspec,
        storage: &Storage,
        trusted_hash: Option<BlockHash>,
        highest_block: Option<Block>,
        after_upgrade: bool,
        next_upgrade_activation_point: Option<ActivationPoint>,
        initial_execution_pre_state: ExecutionPreState,
        config: Config,
    ) -> Result<(Self, Effects<Event<I>>), Err>
    where
        REv: From<Event<I>> + Send,
        Err: From<prometheus::Error> + From<storage::Error>,
    {
        let timeout_event = effect_builder
            .set_timeout(config.get_sync_timeout().into())
            .event(|_| Event::InitializeTimeout);
        let protocol_version = chainspec.protocol_config.version;
        if let Some(state) = read_init_state(storage, chainspec)? {
            let linear_chain_sync = LinearChainSync::from_state(
                registry,
                chainspec,
                state,
                next_upgrade_activation_point,
                protocol_version,
                initial_execution_pre_state,
            )?;
            Ok((linear_chain_sync, timeout_event))
        } else {
            // Shortest era is the maximum of the two.
            let shortest_era: TimeDiff = std::cmp::max(
                chainspec.highway_config.min_round_length()
                    * chainspec.core_config.minimum_era_height,
                chainspec.core_config.era_duration,
            );

            let state = match trusted_hash {
                Some(hash) => {
                    State::sync_trusted_hash(hash, highest_block.map(|block| block.take_header()))
                }
                None if after_upgrade => {
                    info!(
                        "No synchronization of the linear chain will be done because the node \
                        was started right after an upgrade without a trusted hash."
                    );
                    // Right after upgrade, no linear chain to synchronize.
                    State::Done(highest_block.map(Box::new))
                }
                None => {
                    if let Some(highest_block) = highest_block {
                        // No trusted hash, not immediately after upgrade.
                        // We will synchronize starting from the highest block we have.
                        // NOTE: This is unsafe and should only use the highest block if it can
                        // still be trusted – i.e. it's within the unbonding period.
                        State::sync_descendants(*highest_block.hash(), highest_block, None)
                    } else {
                        info!(
                            "No synchronization of the linear chain will be done because there \
                            is neither a trusted hash nor a highest block present."
                        );
                        State::Done(None)
                    }
                }
            };
            let state_key = create_state_key(chainspec);
            let linear_chain_sync = LinearChainSync {
                peers: PeersState::new(),
                state,
                metrics: LinearChainSyncMetrics::new(registry)?,
                next_upgrade_activation_point,
                stop_for_upgrade: false,
                state_key,
                shortest_era,
                min_round_length: chainspec.highway_config.min_round_length(),
                started_syncing: false,
                protocol_version,
                initial_execution_pre_state,
            };
            Ok((linear_chain_sync, timeout_event))
        }
    }

    /// Initialize `LinearChainSync` component from preloaded `State`.
    fn from_state(
        registry: &Registry,
        chainspec: &Chainspec,
        state: State,
        next_upgrade_activation_point: Option<ActivationPoint>,
        protocol_version: ProtocolVersion,
        initial_execution_pre_state: ExecutionPreState,
    ) -> Result<Self, prometheus::Error> {
        let state_key = create_state_key(chainspec);
        info!(?state, "reusing previous state");
        // Shortest era is the maximum of the two.
        let shortest_era: TimeDiff = std::cmp::max(
            chainspec.highway_config.min_round_length() * chainspec.core_config.minimum_era_height,
            chainspec.core_config.era_duration,
        );
        if matches!(state, State::None | State::Done(_)) {
            info!(
                "No synchronization of the linear chain will be done because the component is \
                already in State::Done or in State::None."
            );
        }
        Ok(LinearChainSync {
            peers: PeersState::new(),
            state,
            metrics: LinearChainSyncMetrics::new(registry)?,
            next_upgrade_activation_point,
            stop_for_upgrade: false,
            state_key,
            shortest_era,
            min_round_length: chainspec.highway_config.min_round_length(),
            started_syncing: false,
            protocol_version,
            initial_execution_pre_state,
        })
    }

    /// Add new block to linear chain.
    fn add_block(&mut self, block: Block) {
        self.started_syncing = true;
        match &mut self.state {
            State::None | State::Done(_) => {}
            State::SyncingTrustedHash { linear_chain, .. } => linear_chain.push(block),
            State::SyncingDescendants { latest_block, .. } => **latest_block = block,
        };
    }

    /// Returns `true` if we have finished syncing linear chain.
    pub(crate) fn is_synced(&self) -> bool {
        matches!(self.state, State::Done(_))
    }

    /// Returns `true` if we should stop for upgrade.
    pub(crate) fn stopped_for_upgrade(&self) -> bool {
        self.stop_for_upgrade
    }

    fn block_downloaded<REv>(
        &mut self,
        rng: &mut NodeRng,
        effect_builder: EffectBuilder<REv>,
        block: &Block,
    ) -> Effects<Event<I>>
    where
        I: Send + 'static,
        REv: ReactorEventT<I>,
    {
        self.peers.reset(rng);
        self.state.block_downloaded(block);
        self.add_block(block.clone());
        match &self.state {
            State::None | State::Done(_) => {
                error!(state=?self.state, "block downloaded when in incorrect state.");
                fatal!(effect_builder, "block downloaded in incorrect state").ignore()
            }
            State::SyncingTrustedHash {
                highest_block_header,
                ..
            } => {
                let should_start_downloading_deploys = highest_block_header
                    .as_ref()
                    .map(|hdr| hdr.hash() == *block.header().parent_hash())
                    .unwrap_or(false)
                    || block.header().is_genesis_child();
                if should_start_downloading_deploys {
                    info!("linear chain downloaded. Start downloading deploys.");
                    effect_builder
                        .immediately()
                        .event(move |_| Event::StartDownloadingDeploys)
                } else {
                    self.fetch_next_block(effect_builder, rng, block)
                }
            }
            State::SyncingDescendants { .. } => {
                // When synchronizing descendants, we want to download block and execute it
                // before trying to download the next block in linear chain.
                self.fetch_next_block_deploys(effect_builder)
            }
        }
    }

    fn mark_done(&mut self, latest_block: Option<Block>) {
        let latest_block = latest_block.map(Box::new);
        self.state = State::Done(latest_block);
    }

    /// Handles an event indicating that a linear chain block has been executed and handled by
    /// consensus component. This is a signal that we can safely continue with the next blocks,
    /// without worrying about timing and/or ordering issues.
    /// Returns effects that are created as a response to that event.
    fn block_handled<REv>(
        &mut self,
        rng: &mut NodeRng,
        effect_builder: EffectBuilder<REv>,
        block: Block,
    ) -> Effects<Event<I>>
    where
        I: Send + 'static,
        REv: ReactorEventT<I>,
    {
        let height = block.height();
        let hash = block.hash();
        trace!(%hash, %height, "downloaded linear chain block.");
        if block.header().is_switch_block() {
            self.state.set_last_switch_block_height(block.height());
        }
        if block.header().is_switch_block() && self.should_upgrade(block.header().era_id()) {
            info!(
                era = block.header().era_id().value(),
                "shutting down for upgrade"
            );
            return effect_builder
                .immediately()
                .event(|_| Event::InitUpgradeShutdown);
        }
        // Reset peers before creating new requests.
        self.peers.reset(rng);
        let block_height = block.height();
        let curr_state = mem::replace(&mut self.state, State::None);
        match curr_state {
            State::None | State::Done(_) => {
                error!(state=?self.state, "block handled when in incorrect state.");
                fatal!(effect_builder, "block handled in incorrect state").ignore()
            }
            // Keep syncing from genesis if we haven't reached the trusted block hash
            State::SyncingTrustedHash {
                highest_block_seen,
                ref latest_block,
                ..
            } if highest_block_seen != block_height => {
                match latest_block.as_ref() {
                    Some(expected) if expected != &block => {
                        error!(
                            ?expected, got=?block,
                            "block execution result doesn't match received block"
                        );
                        return fatal!(effect_builder, "unexpected block execution result")
                            .ignore();
                    }
                    None => {
                        error!("block execution results received when not expected");
                        return fatal!(effect_builder, "unexpected block execution results.")
                            .ignore();
                    }
                    Some(_) => (),
                }
                self.state = curr_state;
                self.fetch_next_block_deploys(effect_builder)
            }
            // Otherwise transition to State::SyncingDescendants
            State::SyncingTrustedHash {
                highest_block_seen,
                trusted_hash,
                ref latest_block,
                last_switch_block_height,
                ..
            } => {
                assert_eq!(highest_block_seen, block_height);
                match latest_block.as_ref() {
                    Some(expected) if expected != &block => {
                        error!(
                            ?expected, got=?block,
                            "block execution result doesn't match received block"
                        );
                        return fatal!(effect_builder, "unexpected block execution result")
                            .ignore();
                    }
                    None => {
                        error!("block execution results received when not expected");
                        return fatal!(effect_builder, "unexpected block execution results.")
                            .ignore();
                    }
                    Some(_) => (),
                }
                info!(%block_height, "Finished synchronizing linear chain up until trusted hash.");
                let peer = self.peers.random_unsafe();
                // Kick off syncing trusted hash descendants.
                self.state = State::sync_descendants(trusted_hash, block, last_switch_block_height);
                fetch_block_at_height(effect_builder, peer, block_height + 1)
            }
            State::SyncingDescendants {
                ref latest_block,
                last_switch_block_height,
                ..
            } => {
                if latest_block.as_ref() != &block {
                    error!(
                        expected=?*latest_block, got=?block,
                        "block execution result doesn't match received block"
                    );
                    return fatal!(effect_builder, "unexpected block execution result").ignore();
                }
                if self.is_currently_active_era(latest_block, last_switch_block_height) {
                    info!(
                        hash=?block.hash(),
                        height=?block.header().height(),
                        era=block.header().era_id().value(),
                        "downloaded a block in the current era. finished synchronization"
                    );
                    self.mark_done(Some(*latest_block.clone()));
                    return Effects::new();
                }
                self.state = curr_state;
                self.fetch_next_block(effect_builder, rng, &block)
            }
        }
    }

    // Returns whether we've just downloaded a block in a currently active era.
    fn is_currently_active_era(
        &self,
        block: &Block,
        last_switch_block_height: Option<u64>,
    ) -> bool {
        let last_switch_block_height = last_switch_block_height.unwrap_or(0);
        // This is the number of blocks that have we already know of from the era the current block
        // is in.
        let past_blocks_in_this_era = block.height().saturating_sub(last_switch_block_height);
        // `self.shortest_era - self.min_round_length * past_blocks_in_this_era` is the estimated
        // time left to the end of the era the current block is in; if less time than that has
        // passed since the current block, this is most likely still the current era and we can
        // return `true`.
        // We add `min_round_length * past_blocks_in_this_era` to the left side instead of
        // subtracting it from the right side to avoid underflows (TimeDiffs can't represent values
        // less than 0).
        block.header().timestamp().elapsed() + self.min_round_length * past_blocks_in_this_era
            < self.shortest_era
    }

    /// Returns effects for fetching next block's deploys.
    fn fetch_next_block_deploys<REv>(
        &mut self,
        effect_builder: EffectBuilder<REv>,
    ) -> Effects<Event<I>>
    where
        I: Send + 'static,
        REv: ReactorEventT<I>,
    {
        let peer = self.peers.random_unsafe();

        let next_block = match &mut self.state {
            State::None | State::Done(_) => {
                error!(state=?self.state, "tried fetching next block when in wrong state");
                return fatal!(
                    effect_builder,
                    "tried fetching next block when in wrong state"
                )
                .ignore();
            }
            State::SyncingTrustedHash {
                linear_chain,
                latest_block,
                ..
            } => match linear_chain.pop() {
                None => None,
                Some(block) => {
                    // Update `latest_block` so that we can verify whether result of execution
                    // matches the expected value.
                    latest_block.replace(block.clone());
                    Some(block)
                }
            },
            State::SyncingDescendants { latest_block, .. } => Some((**latest_block).clone()),
        };

        next_block.map_or_else(
            || {
                warn!("tried fetching next block deploys when there was no block.");
                Effects::new()
            },
            |block| {
                self.metrics.reset_start_time();
                fetch_block_deploys(effect_builder, peer, block)
            },
        )
    }

    fn fetch_next_block<REv>(
        &mut self,
        effect_builder: EffectBuilder<REv>,
        rng: &mut NodeRng,
        block: &Block,
    ) -> Effects<Event<I>>
    where
        I: Send + 'static,
        REv: ReactorEventT<I>,
    {
        self.peers.reset(rng);
        let peer = self.peers.random_unsafe();
        match self.state {
            State::SyncingTrustedHash { .. } => {
                let parent_hash = *block.header().parent_hash();
                self.metrics.reset_start_time();
                fetch_block_by_hash(effect_builder, peer, parent_hash)
            }
            State::SyncingDescendants { .. } => {
                let next_height = block.height() + 1;
                self.metrics.reset_start_time();
                fetch_block_at_height(effect_builder, peer, next_height)
            }
            State::Done(_) | State::None => {
                error!(state=?self.state, "tried fetching next block when in wrong state");
                fatal!(
                    effect_builder,
                    "tried fetching next block when in wrong state"
                )
                .ignore()
            }
        }
    }

    fn handle_upgrade_shutdown<REv>(
        &mut self,
        effect_builder: EffectBuilder<REv>,
    ) -> Effects<Event<I>>
    where
        I: Send + 'static,
        REv: ReactorEventT<I>,
    {
        if self.state.is_done() || self.state.is_none() {
            error!(state=?self.state, "shutdown for upgrade initiated when in wrong state");
            return fatal!(
                effect_builder,
                "shutdown for upgrade initiated when in wrong state"
            )
            .ignore();
        }
        effect_builder
            .save_state(self.state_key.clone().into(), Some(self.state.clone()))
            .event(|_| Event::Shutdown(true))
    }

    pub(crate) fn latest_block(&self) -> Option<&Block> {
        match &self.state {
            State::SyncingTrustedHash { latest_block, .. } => Option::as_ref(&*latest_block),
            State::SyncingDescendants { latest_block, .. } => Some(&*latest_block),
            State::Done(latest_block) => latest_block.as_deref(),
            State::None => None,
        }
    }

    pub(crate) fn into_maybe_latest_block_header(self) -> Option<BlockHeader> {
        match self.state {
            State::SyncingTrustedHash { latest_block, .. } => latest_block.map(Block::take_header),
            State::SyncingDescendants { latest_block, .. } => Some(latest_block.take_header()),
            State::Done(maybe_latest_block) => {
                maybe_latest_block.map(|latest_block| latest_block.take_header())
            }
            State::None => None,
        }
    }

    fn should_upgrade(&self, era_id: EraId) -> bool {
        match self.next_upgrade_activation_point {
            None => false,
            Some(activation_point) => activation_point.should_upgrade(&era_id),
        }
    }

    fn set_last_block_if_syncing_trusted_hash(&mut self, block: &Block) {
        if let State::SyncingTrustedHash {
            ref mut latest_block,
            ..
        } = &mut self.state
        {
            *latest_block = Box::new(Some(block.clone()));
        }
        self.state.block_downloaded(block);
    }
}

impl<I, REv> Component<REv> for LinearChainSync<I>
where
    I: Display + Clone + Send + PartialEq + 'static,
    REv: ReactorEventT<I>,
{
    type Event = Event<I>;
    type ConstructionError = Infallible;

    fn handle_event(
        &mut self,
        effect_builder: EffectBuilder<REv>,
        rng: &mut NodeRng,
        event: Self::Event,
    ) -> Effects<Self::Event> {
        match event {
            Event::Start(init_peer) => {
                match &self.state {
                    State::None => {
                        // No syncing configured.
                        trace!("received `Start` event when in {} state.", self.state);
                        Effects::new()
                    }
                    State::Done(_) => {
                        // Illegal states for syncing start.
                        error!("should not have received `Start` event when in `Done` state.",);
                        Effects::new()
                    }
                    State::SyncingDescendants { latest_block, .. } => {
                        let next_block_height = latest_block.height() + 1;
                        info!(?next_block_height, "start synchronization");
                        self.metrics.reset_start_time();
                        fetch_block_at_height(effect_builder, init_peer, next_block_height)
                    }
                    State::SyncingTrustedHash { trusted_hash, .. } => {
                        trace!(?trusted_hash, "start synchronization");
                        // Start synchronization.
                        self.metrics.reset_start_time();
                        fetch_block_by_hash(effect_builder, init_peer, *trusted_hash)
                    }
                }
            }
            Event::GetBlockHeightResult(block_height, fetch_result) => {
                match fetch_result {
                    BlockByHeightResult::Absent(peer) => {
                        self.metrics.observe_get_block_by_height();
                        trace!(
                            %block_height, %peer,
                            "failed to download block by height. Trying next peer"
                        );
                        self.peers.failure(&peer);
                        match self.peers.random() {
                            None => {
                                // `block_height` not found on any of the peers.
                                // We have synchronized all, currently existing, descendants of
                                // trusted hash.
                                info!(
                                    "finished synchronizing descendants of the trusted hash. \
                                     cleaning state."
                                );
                                self.mark_done(self.latest_block().cloned());
                                Effects::new()
                            }
                            Some(peer) => {
                                self.metrics.reset_start_time();
                                fetch_block_at_height(effect_builder, peer, block_height)
                            }
                        }
                    }
                    BlockByHeightResult::FromStorage(block) => {
                        // We shouldn't get invalid data from the storage.
                        // If we do, it's a bug.
                        assert_eq!(block.height(), block_height, "Block height mismatch.");
                        assert_eq!(
                            block.protocol_version(),
                            self.protocol_version,
                            "block protocol version mismatch"
                        );
                        trace!(%block_height, "Linear block found in the local storage.");
                        // When syncing descendants of a trusted hash, we might have some of
                        // them in our local storage. If that's the case, just continue.
                        self.block_downloaded(rng, effect_builder, &block)
                    }
                    BlockByHeightResult::FromPeer(block, peer) => {
                        self.metrics.observe_get_block_by_height();
                        trace!(%block_height, %peer, "linear chain block downloaded from a peer");
                        if block.height() != block_height
                            || *block.header().parent_hash() != *self.latest_block().unwrap().hash()
                        {
                            warn!(
                                %peer,
                                got_height = block.height(),
                                expected_height = block_height,
                                got_parent = %block.header().parent_hash(),
                                expected_parent = %self.latest_block().unwrap().hash(),
                                "block mismatch",
                            );
                            // NOTE: Signal misbehaving validator to networking layer.
                            self.peers.ban(&peer);
                            return self.handle_event(
                                effect_builder,
                                rng,
                                Event::GetBlockHeightResult(
                                    block_height,
                                    BlockByHeightResult::Absent(peer),
                                ),
                            );
                        }
                        if block.protocol_version() != self.protocol_version {
                            warn!(
                                %peer,
                                protocol_version = %self.protocol_version,
                                block_version = %block.protocol_version(),
                                "block protocol version mismatch",
                            );
                            // NOTE: Signal misbehaving validator to networking layer.
                            self.peers.ban(&peer);
                            return self.handle_event(
                                effect_builder,
                                rng,
                                Event::GetBlockHeightResult(
                                    block_height,
                                    BlockByHeightResult::Absent(peer),
                                ),
                            );
                        }
                        self.peers.success(peer);
                        self.block_downloaded(rng, effect_builder, &block)
                    }
                }
            }
            Event::GetBlockHashResult(block_hash, fetch_result) => {
                match fetch_result {
                    BlockByHashResult::Absent(peer) => {
                        self.metrics.observe_get_block_by_hash();
                        trace!(
                            %block_hash, %peer,
                            "failed to download block by hash. Trying next peer"
                        );
                        self.peers.failure(&peer);
                        match self.peers.random() {
                            None if self.started_syncing => {
                                error!(
                                    %block_hash,
                                    "could not download linear block from any of the peers."
                                );
                                fatal!(effect_builder, "failed to synchronize linear chain")
                                    .ignore()
                            }
                            None => {
                                warn!(
                                    "run out of peers before managed to start syncing. \
                                    Resetting peers' list and continuing"
                                );
                                self.peers.reset(rng);
                                self.metrics.reset_start_time();
                                fetch_block_by_hash(effect_builder, peer, block_hash)
                            }
                            Some(peer) => {
                                self.metrics.reset_start_time();
                                fetch_block_by_hash(effect_builder, peer, block_hash)
                            }
                        }
                    }
                    BlockByHashResult::FromStorage(block) => {
                        // We shouldn't get invalid data from the storage.
                        // If we do, it's a bug.
                        assert_eq!(*block.hash(), block_hash, "Block hash mismatch.");
                        trace!(%block_hash, "Linear block found in the local storage.");
                        // We hit a block that we already had in the storage - which should mean
                        // that we also have all of its ancestors, so we switch to traversing the
                        // chain forwards and downloading the deploys.
                        // We don't want to download and execute a block we already have, so
                        // instead of calling self.block_downloaded(), we take a shortcut:
                        self.set_last_block_if_syncing_trusted_hash(&block);
                        self.block_handled(rng, effect_builder, *block)
                    }
                    BlockByHashResult::FromPeer(block, peer) => {
                        self.metrics.observe_get_block_by_hash();
                        trace!(%block_hash, %peer, "linear chain block downloaded from a peer");
                        let header_hash = block.header().hash();
                        if header_hash != block_hash || header_hash != *block.hash() {
                            warn!(
                                "Block hash mismatch. Expected {} got {} from {}.\
                                 Block claims to have hash {}. Disconnecting.",
                                block_hash,
                                header_hash,
                                block.hash(),
                                peer
                            );
                            // NOTE: Signal misbehaving validator to networking layer.
                            self.peers.ban(&peer);
                            return self.handle_event(
                                effect_builder,
                                rng,
                                Event::GetBlockHashResult(
                                    block_hash,
                                    BlockByHashResult::Absent(peer),
                                ),
                            );
                        }
                        self.peers.success(peer);
                        self.block_downloaded(rng, effect_builder, &block)
                    }
                }
            }
            Event::GetDeploysResult(fetch_result) => {
                self.metrics.observe_get_deploys();
                match fetch_result {
                    event::DeploysResult::Found(block_to_execute) => {
                        let block_hash = block_to_execute.hash();
                        trace!(%block_hash, "deploys for linear chain block found");
                        // Reset used peers so we can download next block with the full set.
                        self.peers.reset(rng);
                        // Execute block
                        execute_block(
                            effect_builder,
                            *block_to_execute,
                            self.initial_execution_pre_state.clone(),
                        )
                        .ignore()
                    }
                    event::DeploysResult::NotFound(block, peer) => {
                        let block_hash = block.hash();
                        trace!(
                            %block_hash, %peer,
                            "deploy for linear chain block not found. Trying next peer"
                        );
                        self.peers.failure(&peer);
                        match self.peers.random() {
                            None => {
                                error!(
                                    %block_hash,
                                    "could not download deploys from linear chain block."
                                );
                                fatal!(effect_builder, "failed to download linear chain deploys")
                                    .ignore()
                            }
                            Some(peer) => {
                                self.metrics.reset_start_time();
                                fetch_block_deploys(effect_builder, peer, *block)
                            }
                        }
                    }
                }
            }
            Event::StartDownloadingDeploys => {
                // Start downloading deploys from the first block of the linear chain.
                self.peers.reset(rng);
                self.fetch_next_block_deploys(effect_builder)
            }
            Event::NewPeerConnected(peer_id) => {
                trace!(%peer_id, "new peer connected");
                // Add to the set of peers we can request things from.
                let mut effects = Effects::new();
                if self.peers.is_empty() {
                    // First peer connected, start downloading.
                    let cloned_peer_id = peer_id.clone();
                    effects.extend(
                        effect_builder
                            .immediately()
                            .event(move |_| Event::Start(cloned_peer_id)),
                    );
                }
                self.peers.push(peer_id);
                effects
            }
            Event::BlockHandled(block) => {
                let block_height = block.height();
                let block_hash = *block.hash();
                let effects = self.block_handled(rng, effect_builder, *block);
                trace!(%block_height, %block_hash, "block handled");
                effects
            }
            Event::GotUpgradeActivationPoint(next_upgrade_activation_point) => {
                trace!(%next_upgrade_activation_point, "new activation point");
                self.next_upgrade_activation_point = Some(next_upgrade_activation_point);
                Effects::new()
            }
            Event::InitUpgradeShutdown => {
                info!("shutdown initiated");
                // Serialize and store state.
                self.handle_upgrade_shutdown(effect_builder)
            }
            Event::Shutdown(upgrade) => {
                info!(%upgrade, "ready for shutdown");
                self.stop_for_upgrade = upgrade;
                Effects::new()
            }
            Event::InitializeTimeout => {
                if !self.started_syncing {
                    info!("hasn't downloaded any blocks in expected time window. Shutting down…");
                    fatal!(effect_builder, "no syncing progress, shutting down…").ignore()
                } else {
                    Effects::new()
                }
            }
        }
    }
}

fn fetch_block_deploys<I: Clone + Send + 'static, REv>(
    effect_builder: EffectBuilder<REv>,
    peer: I,
    block: Block,
) -> Effects<Event<I>>
where
    REv: ReactorEventT<I>,
{
    effect_builder
        .validate_block(peer.clone(), block.clone())
        .event(move |valid| {
            if valid {
                Event::GetDeploysResult(DeploysResult::Found(Box::new(block)))
            } else {
                Event::GetDeploysResult(DeploysResult::NotFound(Box::new(block), peer))
            }
        })
}

fn fetch_block_by_hash<I: Clone + Send + 'static, REv>(
    effect_builder: EffectBuilder<REv>,
    peer: I,
    block_hash: BlockHash,
) -> Effects<Event<I>>
where
    REv: ReactorEventT<I>,
{
    let cloned = peer.clone();
    effect_builder.fetch_block(block_hash, peer).map_or_else(
        move |fetch_result| match fetch_result {
            FetchResult::FromStorage(block) => {
                Event::GetBlockHashResult(block_hash, BlockByHashResult::FromStorage(block))
            }
            FetchResult::FromPeer(block, peer) => {
                Event::GetBlockHashResult(block_hash, BlockByHashResult::FromPeer(block, peer))
            }
        },
        move || Event::GetBlockHashResult(block_hash, BlockByHashResult::Absent(cloned)),
    )
}

fn fetch_block_at_height<I: Send + Clone + 'static, REv>(
    effect_builder: EffectBuilder<REv>,
    peer: I,
    block_height: u64,
) -> Effects<Event<I>>
where
    REv: ReactorEventT<I>,
{
    let cloned = peer.clone();
    effect_builder
        .fetch_block_by_height(block_height, peer.clone())
        .map_or_else(
            move |fetch_result| match fetch_result {
                FetchResult::FromPeer(result, _) => match *result {
                    BlockByHeight::Absent(ret_height) => {
                        warn!(
                            "Fetcher returned result for invalid height. Expected {}, got {}",
                            block_height, ret_height
                        );
                        Event::GetBlockHeightResult(block_height, BlockByHeightResult::Absent(peer))
                    }
                    BlockByHeight::Block(block) => Event::GetBlockHeightResult(
                        block_height,
                        BlockByHeightResult::FromPeer(block, peer),
                    ),
                },
                FetchResult::FromStorage(result) => match *result {
                    BlockByHeight::Absent(_) => {
                        // Fetcher should try downloading the block from a peer
                        // when it can't find it in the storage.
                        panic!("Should not return `Absent` in `FromStorage`.")
                    }
                    BlockByHeight::Block(block) => Event::GetBlockHeightResult(
                        block_height,
                        BlockByHeightResult::FromStorage(block),
                    ),
                },
            },
            move || Event::GetBlockHeightResult(block_height, BlockByHeightResult::Absent(cloned)),
        )
}

/// Returns key in the database, under which the LinearChainSync's state is stored.
fn create_state_key(chainspec: &Chainspec) -> Vec<u8> {
    format!(
        "linear_chain_sync:network_name={}",
        chainspec.network_config.name.clone()
    )
    .into()
}

/// Deserialized vector of bytes into `LinearChainSync::State`.
/// Panics on deserialization errors.
fn deserialize_state(serialized_state: &[u8]) -> Option<State> {
    bincode::deserialize(serialized_state).unwrap_or_else(|error| {
        // Panicking here should not corrupt the state of any component as it's done in the
        // constructor.
        panic!(
            "could not deserialize state from storage, error {:?}",
            error
        )
    })
}

/// Reads the `LinearChainSync's` state from storage, if any.
/// Panics on deserialization errors.
pub(crate) fn read_init_state(
    storage: &Storage,
    chainspec: &Chainspec,
) -> Result<Option<State>, storage::Error> {
    let key = create_state_key(chainspec);
    if let Some(bytes) = storage.read_state_store(&key)? {
        Ok(deserialize_state(&bytes))
    } else {
        Ok(None)
    }
}

/// Cleans the linear chain state storage.
/// May fail with storage error.
pub(crate) fn clean_linear_chain_state(
    storage: &Storage,
    chainspec: &Chainspec,
) -> Result<bool, storage::Error> {
    let key = create_state_key(chainspec);
    storage.del_state_store(key)
}

async fn execute_block<REv>(
    effect_builder: EffectBuilder<REv>,
    block_to_execute: Block,
    initial_execution_pre_state: ExecutionPreState,
) where
    REv: From<StorageRequest>
        + From<ControlAnnouncement>
        + From<ContractRuntimeRequest>
        + From<ContractRuntimeAnnouncement>,
{
    let protocol_version = block_to_execute.protocol_version();
    let execution_pre_state =
        if block_to_execute.height() == initial_execution_pre_state.next_block_height() {
            initial_execution_pre_state
        } else {
            match effect_builder
                .get_block_at_height_from_storage(block_to_execute.height() - 1)
                .await
            {
                None => {
                    fatal!(
                        effect_builder,
                        "Could not get block at height {}",
                        block_to_execute.height() - 1
                    )
                    .await;
                    return;
                }
                Some(parent_block) => ExecutionPreState::from(parent_block.header()),
            }
        };
    let finalized_block = FinalizedBlock::from(block_to_execute);

    // Get the deploy hashes for the block.
    let deploy_hashes = finalized_block
        .deploys_and_transfers_iter()
        .map(DeployHash::from)
        .collect::<SmallVec<_>>();

    // Get all deploys in order they appear in the finalized block.
    let mut deploys: Vec<Deploy> = Vec::with_capacity(deploy_hashes.len());
    for maybe_deploy in effect_builder.get_deploys_from_storage(deploy_hashes).await {
        if let Some(deploy) = maybe_deploy {
            deploys.push(deploy)
        } else {
            fatal!(
                effect_builder,
                "Could not fetch deploys for finalized block: {:?}",
                finalized_block
            )
            .await;
            return;
        }
    }
    let BlockAndExecutionEffects {
        block,
        execution_results,
<<<<<<< HEAD
        maybe_step_execution_journal: _,
=======
        ..
>>>>>>> ec33bf7b
    } = match effect_builder
        .execute_finalized_block(
            protocol_version,
            execution_pre_state,
            finalized_block,
            deploys,
        )
        .await
    {
        Ok(child_block) => child_block,
        Err(error) => {
            fatal!(effect_builder, "Fatal error: {}", error).await;
            return;
        }
    };
    effect_builder
        .announce_linear_chain_block(block, execution_results)
        .await;
}<|MERGE_RESOLUTION|>--- conflicted
+++ resolved
@@ -1057,11 +1057,7 @@
     let BlockAndExecutionEffects {
         block,
         execution_results,
-<<<<<<< HEAD
-        maybe_step_execution_journal: _,
-=======
         ..
->>>>>>> ec33bf7b
     } = match effect_builder
         .execute_finalized_block(
             protocol_version,
