use casper_engine_test_support::{
    internal::{
        DeployItemBuilder, ExecuteRequestBuilder, InMemoryWasmTestBuilder, UpgradeRequestBuilder,
        DEFAULT_PAYMENT, DEFAULT_PROTOCOL_VERSION, DEFAULT_RUN_GENESIS_REQUEST,
    },
    DEFAULT_ACCOUNT_ADDR,
};
use casper_execution_engine::{
    core::{
        engine_state::{
            EngineConfig, Error as CoreError, DEFAULT_MAX_QUERY_DEPTH,
            WASMLESS_TRANSFER_FIXED_GAS_PRICE,
        },
        execution::Error as ExecError,
    },
    shared::{
        gas::Gas,
        motes::Motes,
        system_costs::{
            auction_costs::AuctionCosts, handle_payment_costs::HandlePaymentCosts,
<<<<<<< HEAD
            mint_costs::MintCosts, standard_payment_costs::StandardPaymentCosts, SystemCosts,
=======
            mint_costs::MintCosts, standard_payment_costs::StandardPaymentCosts, SystemConfig,
            DEFAULT_WASMLESS_TRANSFER_COST,
>>>>>>> 6a3b60aa
        },
        wasm_config::WasmConfig,
    },
};
use casper_types::{
    account::AccountHash,
    runtime_args,
    system::{handle_payment, mint},
    AccessRights, ApiError, EraId, Key, ProtocolVersion, RuntimeArgs, URef, U512,
};

const CONTRACT_TRANSFER_PURSE_TO_ACCOUNT: &str = "transfer_purse_to_account.wasm";
const CONTRACT_CREATE_PURSE_01: &str = "create_purse_01.wasm";
const TRANSFER_RESULT_NAMED_KEY: &str = "transfer_result";
const TEST_PURSE_NAME: &str = "test_purse";
const ARG_PURSE_NAME: &str = "purse_name";

const ACCOUNT_1_ADDR: AccountHash = AccountHash::new([1u8; 32]);
const ACCOUNT_2_ADDR: AccountHash = AccountHash::new([2u8; 32]);

#[ignore]
#[test]
fn should_transfer_wasmless_account_to_purse() {
    transfer_wasmless(WasmlessTransfer::AccountMainPurseToPurse);
}

#[ignore]
#[test]
fn should_transfer_wasmless_account_to_account() {
    transfer_wasmless(WasmlessTransfer::AccountMainPurseToAccountMainPurse);
}

#[ignore]
#[test]
fn should_transfer_wasmless_account_to_account_by_key() {
    transfer_wasmless(WasmlessTransfer::AccountToAccountByKey);
}

#[ignore]
#[test]
fn should_transfer_wasmless_purse_to_purse() {
    transfer_wasmless(WasmlessTransfer::PurseToPurse);
}

#[ignore]
#[test]
fn should_transfer_wasmless_amount_as_u64() {
    transfer_wasmless(WasmlessTransfer::AmountAsU64);
}

enum WasmlessTransfer {
    AccountMainPurseToPurse,
    AccountMainPurseToAccountMainPurse,
    PurseToPurse,
    AccountToAccountByKey,
    AmountAsU64,
}

fn transfer_wasmless(wasmless_transfer: WasmlessTransfer) {
    let create_account_2: bool = true;
    let mut builder = init_wasmless_transform_builder(create_account_2);
    let transfer_amount: U512 = U512::from(1000);
    let id: Option<u64> = None;

    let account_1_purse = builder
        .get_account(ACCOUNT_1_ADDR)
        .expect("should get account 1")
        .main_purse();

    let account_2_purse = builder
        .get_account(ACCOUNT_2_ADDR)
        .expect("should get account 2")
        .main_purse();

    let account_1_starting_balance = builder.get_purse_balance(account_1_purse);
    let account_2_starting_balance = builder.get_purse_balance(account_2_purse);

    let runtime_args = match wasmless_transfer {
        WasmlessTransfer::AccountMainPurseToPurse => {
            runtime_args! {
                mint::ARG_TARGET => account_2_purse,
                mint::ARG_AMOUNT => transfer_amount,
                mint::ARG_ID => id
            }
        }
        WasmlessTransfer::AccountMainPurseToAccountMainPurse => {
            runtime_args! {
                mint::ARG_TARGET => ACCOUNT_2_ADDR,
                mint::ARG_AMOUNT => transfer_amount,
                mint::ARG_ID => id
            }
        }
        WasmlessTransfer::AccountToAccountByKey => {
            runtime_args! {
                mint::ARG_TARGET => Key::Account(ACCOUNT_2_ADDR),
                mint::ARG_AMOUNT => transfer_amount,
                mint::ARG_ID => id
            }
        }
        WasmlessTransfer::PurseToPurse => {
            runtime_args! {
                mint::ARG_SOURCE => account_1_purse,
                mint::ARG_TARGET => account_2_purse,
                mint::ARG_AMOUNT => transfer_amount,
                mint::ARG_ID => id
            }
        }
        WasmlessTransfer::AmountAsU64 => {
            runtime_args! {
                mint::ARG_SOURCE => account_1_purse,
                mint::ARG_TARGET => account_2_purse,
                mint::ARG_AMOUNT => 1000u64,
                mint::ARG_ID => id
            }
        }
    };

    let no_wasm_transfer_request = {
        let deploy_item = DeployItemBuilder::new()
            .with_address(ACCOUNT_1_ADDR)
            .with_empty_payment_bytes(runtime_args! {})
            .with_transfer_args(runtime_args)
            .with_authorization_keys(&[ACCOUNT_1_ADDR])
            .build();
        ExecuteRequestBuilder::from_deploy_item(deploy_item).build()
    };

    builder
        .exec(no_wasm_transfer_request)
        .expect_success()
        .commit();

    let wasmless_transfer_gas_cost = Gas::from(DEFAULT_WASMLESS_TRANSFER_COST);
    let wasmless_transfer_cost = Motes::from_gas(
        wasmless_transfer_gas_cost,
        WASMLESS_TRANSFER_FIXED_GAS_PRICE,
    )
    .expect("gas overflow");

    assert_eq!(
        account_1_starting_balance - transfer_amount - wasmless_transfer_cost.value(),
        builder.get_purse_balance(account_1_purse),
        "account 1 ending balance incorrect"
    );
    assert_eq!(
        account_2_starting_balance + transfer_amount,
        builder.get_purse_balance(account_2_purse),
        "account 2 ending balance incorrect"
    );

    // Make sure postconditions are met: payment purse has to be empty after finalization
    let handle_payment = builder.get_handle_payment_contract_hash();
    let contract = builder
        .get_contract(handle_payment)
        .expect("should have contract");
    let key = contract
        .named_keys()
        .get(handle_payment::PAYMENT_PURSE_KEY)
        .cloned()
        .expect("should have named key");

    assert_eq!(
        builder.get_purse_balance(key.into_uref().unwrap()),
        U512::zero()
    );
}

#[ignore]
#[test]
fn should_not_transfer_wasmless_to_self_by_addr() {
    invalid_transfer_wasmless(InvalidWasmlessTransfer::TransferToSelfByAddr);
}

#[ignore]
#[test]
fn should_not_transfer_wasmless_to_self_by_key() {
    invalid_transfer_wasmless(InvalidWasmlessTransfer::TransferToSelfByKey);
}

#[ignore]
#[test]
fn should_not_transfer_wasmless_to_self_by_uref() {
    invalid_transfer_wasmless(InvalidWasmlessTransfer::TransferToSelfByURef);
}

#[ignore]
#[test]
fn should_not_transfer_wasmless_other_account_by_addr() {
    invalid_transfer_wasmless(InvalidWasmlessTransfer::OtherSourceAccountByAddr);
}

#[ignore]
#[test]
fn should_not_transfer_wasmless_other_account_by_key() {
    invalid_transfer_wasmless(InvalidWasmlessTransfer::OtherSourceAccountByKey);
}

#[ignore]
#[test]
fn should_not_transfer_wasmless_other_account_by_uref() {
    invalid_transfer_wasmless(InvalidWasmlessTransfer::OtherSourceAccountByURef);
}

#[ignore]
#[test]
fn should_not_transfer_wasmless_missing_target() {
    invalid_transfer_wasmless(InvalidWasmlessTransfer::MissingTarget);
}

#[ignore]
#[test]
fn should_not_transfer_wasmless_missing_amount() {
    invalid_transfer_wasmless(InvalidWasmlessTransfer::MissingAmount);
}

#[ignore]
#[test]
fn should_not_transfer_wasmless_source_uref_nonexistent() {
    invalid_transfer_wasmless(InvalidWasmlessTransfer::SourceURefNonexistent);
}

#[ignore]
#[test]
fn should_not_transfer_wasmless_target_uref_nonexistent() {
    invalid_transfer_wasmless(InvalidWasmlessTransfer::TargetURefNonexistent);
}

#[ignore]
#[test]
fn should_not_transfer_wasmless_invalid_source_uref() {
    invalid_transfer_wasmless(InvalidWasmlessTransfer::SourceURefNotPurse);
}

#[ignore]
#[test]
fn should_not_transfer_wasmless_invalid_target_uref() {
    invalid_transfer_wasmless(InvalidWasmlessTransfer::TargetURefNotPurse);
}

#[ignore]
#[test]
fn should_not_transfer_wasmless_other_purse_to_self_purse() {
    invalid_transfer_wasmless(InvalidWasmlessTransfer::OtherPurseToSelfPurse);
}

enum InvalidWasmlessTransfer {
    TransferToSelfByAddr,
    TransferToSelfByKey,
    TransferToSelfByURef,
    OtherSourceAccountByAddr,
    OtherSourceAccountByKey,
    OtherSourceAccountByURef,
    MissingTarget,
    MissingAmount,
    SourceURefNotPurse,
    TargetURefNotPurse,
    SourceURefNonexistent,
    TargetURefNonexistent,
    OtherPurseToSelfPurse,
}

fn invalid_transfer_wasmless(invalid_wasmless_transfer: InvalidWasmlessTransfer) {
    let create_account_2: bool = true;
    let mut builder = init_wasmless_transform_builder(create_account_2);
    let transfer_amount: U512 = U512::from(1000);
    let id: Option<u64> = None;

    let (addr, runtime_args, expected_error) = match invalid_wasmless_transfer {
        InvalidWasmlessTransfer::TransferToSelfByAddr => {
            // same source and target purse is invalid
            (
                ACCOUNT_1_ADDR,
                runtime_args! {
                    mint::ARG_TARGET => ACCOUNT_1_ADDR,
                    mint::ARG_AMOUNT => transfer_amount,
                    mint::ARG_ID => id,
                },
                CoreError::Exec(ExecError::Revert(ApiError::InvalidPurse)),
            )
        }
        InvalidWasmlessTransfer::TransferToSelfByKey => {
            // same source and target purse is invalid
            (
                ACCOUNT_1_ADDR,
                runtime_args! {
                    mint::ARG_TARGET => Key::Account(ACCOUNT_1_ADDR),
                    mint::ARG_AMOUNT => transfer_amount,
                    mint::ARG_ID => id
                },
                CoreError::Exec(ExecError::Revert(ApiError::InvalidPurse)),
            )
        }
        InvalidWasmlessTransfer::TransferToSelfByURef => {
            let account_1_purse = builder
                .get_account(ACCOUNT_1_ADDR)
                .expect("should get account 1")
                .main_purse();
            // same source and target purse is invalid
            (
                ACCOUNT_1_ADDR,
                runtime_args! {
                    mint::ARG_TARGET => account_1_purse,
                    mint::ARG_AMOUNT => transfer_amount,
                    mint::ARG_ID => id
                },
                CoreError::Exec(ExecError::Revert(ApiError::InvalidPurse)),
            )
        }
        InvalidWasmlessTransfer::OtherSourceAccountByAddr => {
            // passes another account's addr as source
            (
                ACCOUNT_1_ADDR,
                runtime_args! {
                    mint::ARG_SOURCE => ACCOUNT_2_ADDR,
                    mint::ARG_TARGET => ACCOUNT_1_ADDR,
                    mint::ARG_AMOUNT => transfer_amount,
                    mint::ARG_ID => id
                },
                CoreError::Exec(ExecError::Revert(ApiError::InvalidArgument)),
            )
        }
        InvalidWasmlessTransfer::OtherSourceAccountByKey => {
            // passes another account's Key::Account as source
            (
                ACCOUNT_1_ADDR,
                runtime_args! {
                    mint::ARG_SOURCE => Key::Account(ACCOUNT_2_ADDR),
                    mint::ARG_TARGET => ACCOUNT_1_ADDR,
                    mint::ARG_AMOUNT => transfer_amount,
                    mint::ARG_ID => id
                },
                CoreError::Exec(ExecError::Revert(ApiError::InvalidArgument)),
            )
        }
        InvalidWasmlessTransfer::OtherSourceAccountByURef => {
            let account_2_purse = builder
                .get_account(ACCOUNT_2_ADDR)
                .expect("should get account 1")
                .main_purse();
            // passes another account's purse as source
            (
                ACCOUNT_1_ADDR,
                runtime_args! {
                    mint::ARG_SOURCE => account_2_purse,
                    mint::ARG_TARGET => ACCOUNT_1_ADDR,
                    mint::ARG_AMOUNT => transfer_amount,
                    mint::ARG_ID => id
                },
                CoreError::Exec(ExecError::ForgedReference(account_2_purse)),
            )
        }
        InvalidWasmlessTransfer::MissingTarget => {
            // does not pass target
            (
                ACCOUNT_1_ADDR,
                runtime_args! {
                    mint::ARG_AMOUNT => transfer_amount,
                    mint::ARG_ID => id
                },
                CoreError::Exec(ExecError::Revert(ApiError::MissingArgument)),
            )
        }
        InvalidWasmlessTransfer::MissingAmount => {
            // does not pass amount
            (
                ACCOUNT_1_ADDR,
                runtime_args! {
                    mint::ARG_TARGET => ACCOUNT_2_ADDR,
                    mint::ARG_ID => id
                },
                CoreError::Exec(ExecError::Revert(ApiError::MissingArgument)),
            )
        }
        InvalidWasmlessTransfer::SourceURefNotPurse => {
            let not_purse_uref =
                get_default_account_named_uref(&mut builder, TRANSFER_RESULT_NAMED_KEY);
            // passes an invalid uref as source (an existing uref that is not a purse uref)
            (
                *DEFAULT_ACCOUNT_ADDR,
                runtime_args! {
                    mint::ARG_SOURCE => not_purse_uref,
                    mint::ARG_TARGET => ACCOUNT_1_ADDR,
                    mint::ARG_AMOUNT => transfer_amount,
                    mint::ARG_ID => id
                },
                CoreError::Exec(ExecError::Revert(ApiError::InvalidPurse)),
            )
        }
        InvalidWasmlessTransfer::TargetURefNotPurse => {
            let not_purse_uref =
                get_default_account_named_uref(&mut builder, TRANSFER_RESULT_NAMED_KEY);
            // passes an invalid uref as target (an existing uref that is not a purse uref)
            (
                *DEFAULT_ACCOUNT_ADDR,
                runtime_args! {
                    mint::ARG_TARGET => not_purse_uref,
                    mint::ARG_AMOUNT => transfer_amount,
                    mint::ARG_ID => id
                },
                CoreError::Exec(ExecError::Revert(ApiError::InvalidPurse)),
            )
        }
        InvalidWasmlessTransfer::SourceURefNonexistent => {
            let nonexistent_purse = URef::new([255; 32], AccessRights::READ_ADD_WRITE);
            // passes a nonexistent uref as source; considered to be a forged reference as when
            // a caller passes a uref as source they are claiming it is a purse and that they have
            // write access to it / are allowed to take funds from it.
            (
                ACCOUNT_1_ADDR,
                runtime_args! {
                    mint::ARG_SOURCE => nonexistent_purse,
                    mint::ARG_TARGET => ACCOUNT_1_ADDR,
                    mint::ARG_AMOUNT => transfer_amount,
                    mint::ARG_ID => id
                },
                CoreError::Exec(ExecError::ForgedReference(nonexistent_purse)),
            )
        }
        InvalidWasmlessTransfer::TargetURefNonexistent => {
            let nonexistent_purse = URef::new([255; 32], AccessRights::READ_ADD_WRITE);
            // passes a nonexistent uref as target
            (
                ACCOUNT_1_ADDR,
                runtime_args! {
                    mint::ARG_TARGET => nonexistent_purse,
                    mint::ARG_AMOUNT => transfer_amount,
                    mint::ARG_ID => id
                },
                CoreError::Exec(ExecError::Revert(ApiError::InvalidPurse)),
            )
        }
        InvalidWasmlessTransfer::OtherPurseToSelfPurse => {
            let account_1_purse = builder
                .get_account(ACCOUNT_1_ADDR)
                .expect("should get account 1")
                .main_purse();
            let account_2_purse = builder
                .get_account(ACCOUNT_2_ADDR)
                .expect("should get account 1")
                .main_purse();

            // attempts to take from an unowned purse
            (
                ACCOUNT_1_ADDR,
                runtime_args! {
                    mint::ARG_SOURCE => account_2_purse,
                    mint::ARG_TARGET => account_1_purse,
                    mint::ARG_AMOUNT => transfer_amount,
                    mint::ARG_ID => id
                },
                CoreError::Exec(ExecError::ForgedReference(account_2_purse)),
            )
        }
    };

    let no_wasm_transfer_request = {
        let deploy_item = DeployItemBuilder::new()
            .with_address(addr)
            .with_empty_payment_bytes(runtime_args! {})
            .with_transfer_args(runtime_args)
            .with_authorization_keys(&[addr])
            .build();
        ExecuteRequestBuilder::from_deploy_item(deploy_item).build()
    };

    let account_1_purse = builder
        .get_account(ACCOUNT_1_ADDR)
        .expect("should get account 1")
        .main_purse();

    let account_1_starting_balance = builder.get_purse_balance(account_1_purse);

    builder.exec(no_wasm_transfer_request);

    let result = builder
        .get_exec_results()
        .last()
        .expect("Expected to be called after run()")
        .get(0)
        .expect("Unable to get first deploy result");

    assert!(result.is_failure(), "was expected to fail");

    let error = result.as_error().expect("should have error");

    let account_1_closing_balance = builder.get_purse_balance(account_1_purse);

    assert_eq!(
        format!("{}", &expected_error),
        format!("{}", error),
        "expected_error: {} actual error: {}",
        expected_error,
        error
    );

    // No balance change expected in invalid transfer tests
    assert_eq!(account_1_starting_balance, account_1_closing_balance);

    // Make sure postconditions are met: payment purse has to be empty after finalization
    let handle_payment = builder.get_handle_payment_contract_hash();
    let contract = builder
        .get_contract(handle_payment)
        .expect("should have contract");
    let key = contract
        .named_keys()
        .get(handle_payment::PAYMENT_PURSE_KEY)
        .cloned()
        .expect("should have named key");

    assert_eq!(
        builder.get_purse_balance(key.into_uref().unwrap()),
        U512::zero()
    );
}

#[ignore]
#[test]
fn transfer_wasmless_should_create_target_if_it_doesnt_exist() {
    let wasmless_transfer_gas_cost = Gas::from(DEFAULT_WASMLESS_TRANSFER_COST);
    let wasmless_transfer_cost = Motes::from_gas(
        wasmless_transfer_gas_cost,
        WASMLESS_TRANSFER_FIXED_GAS_PRICE,
    )
    .expect("gas overflow");

    let create_account_2: bool = false;
    let mut builder = init_wasmless_transform_builder(create_account_2);
    let transfer_amount: U512 = U512::from(1000);

    let account_1_purse = builder
        .get_account(ACCOUNT_1_ADDR)
        .expect("should get account 1")
        .main_purse();

    assert_eq!(
        builder.get_account(ACCOUNT_2_ADDR),
        None,
        "account 2 should not exist"
    );

    let account_1_starting_balance = builder.get_purse_balance(account_1_purse);

    let runtime_args = runtime_args! {
       mint::ARG_TARGET => ACCOUNT_2_ADDR,
       mint::ARG_AMOUNT => transfer_amount,
       mint::ARG_ID => <Option<u64>>::None
    };

    let no_wasm_transfer_request = {
        let deploy_item = DeployItemBuilder::new()
            .with_address(ACCOUNT_1_ADDR)
            .with_empty_payment_bytes(runtime_args! {})
            .with_transfer_args(runtime_args)
            .with_authorization_keys(&[ACCOUNT_1_ADDR])
            .build();
        ExecuteRequestBuilder::from_deploy_item(deploy_item).build()
    };

    builder
        .exec(no_wasm_transfer_request)
        .expect_success()
        .commit();

    let account_2 = builder
        .get_account(ACCOUNT_2_ADDR)
        .expect("account 2 should exist");

    let account_2_starting_balance = builder.get_purse_balance(account_2.main_purse());

    assert_eq!(
        account_1_starting_balance - transfer_amount - wasmless_transfer_cost.value(),
        builder.get_purse_balance(account_1_purse),
        "account 1 ending balance incorrect"
    );
    assert_eq!(
        account_2_starting_balance, transfer_amount,
        "account 2 ending balance incorrect"
    );
}

fn get_default_account_named_uref(builder: &mut InMemoryWasmTestBuilder, name: &str) -> URef {
    let default_account = builder
        .get_account(*DEFAULT_ACCOUNT_ADDR)
        .expect("default account should exist");
    default_account
        .named_keys()
        .get(name)
        .expect("default account should have named key")
        .as_uref()
        .expect("should be a uref")
        .to_owned()
}

fn init_wasmless_transform_builder(create_account_2: bool) -> InMemoryWasmTestBuilder {
    let mut builder = InMemoryWasmTestBuilder::default();

    let id: Option<u64> = None;

    let create_account_1_request = ExecuteRequestBuilder::standard(
        *DEFAULT_ACCOUNT_ADDR,
        CONTRACT_TRANSFER_PURSE_TO_ACCOUNT,
        runtime_args! {
            mint::ARG_TARGET => ACCOUNT_1_ADDR,
            mint::ARG_AMOUNT => *DEFAULT_PAYMENT,
            mint::ARG_ID => id
        },
    )
    .build();

    builder
        .run_genesis(&DEFAULT_RUN_GENESIS_REQUEST)
        .exec(create_account_1_request)
        .expect_success()
        .commit();

    if !create_account_2 {
        return builder;
    }

    let create_account_2_request = ExecuteRequestBuilder::standard(
        *DEFAULT_ACCOUNT_ADDR,
        CONTRACT_TRANSFER_PURSE_TO_ACCOUNT,
        runtime_args! {
            mint::ARG_TARGET => ACCOUNT_2_ADDR,
            mint::ARG_AMOUNT => *DEFAULT_PAYMENT,
            mint::ARG_ID => id
        },
    )
    .build();

    builder
        .exec(create_account_2_request)
        .commit()
        .expect_success()
        .to_owned()
}

#[ignore]
#[test]
fn transfer_wasmless_should_fail_without_main_purse_minimum_balance() {
    let wasmless_transfer_gas_cost = Gas::from(DEFAULT_WASMLESS_TRANSFER_COST);
    let wasmless_transfer_cost = Motes::from_gas(
        wasmless_transfer_gas_cost,
        WASMLESS_TRANSFER_FIXED_GAS_PRICE,
    )
    .expect("gas overflow");

    let create_account_2: bool = false;
    let mut builder = init_wasmless_transform_builder(create_account_2);
    let account_1_to_account_2_amount: U512 =
        U512::from(DEFAULT_WASMLESS_TRANSFER_COST) - U512::one();
    let account_2_to_account_1_amount: U512 = U512::one();

    let account_1_purse = builder
        .get_account(ACCOUNT_1_ADDR)
        .expect("should get account 1")
        .main_purse();

    assert_eq!(
        builder.get_account(ACCOUNT_2_ADDR),
        None,
        "account 2 should not exist"
    );

    let account_1_starting_balance = builder.get_purse_balance(account_1_purse);

    let runtime_args = runtime_args! {
       mint::ARG_TARGET => ACCOUNT_2_ADDR,
       mint::ARG_AMOUNT => account_1_to_account_2_amount,
       mint::ARG_ID => <Option<u64>>::None
    };

    let no_wasm_transfer_request_1 = {
        let deploy_item = DeployItemBuilder::new()
            .with_address(ACCOUNT_1_ADDR)
            .with_empty_payment_bytes(runtime_args! {})
            .with_transfer_args(runtime_args)
            .with_authorization_keys(&[ACCOUNT_1_ADDR])
            .build();
        ExecuteRequestBuilder::from_deploy_item(deploy_item).build()
    };

    builder
        .exec(no_wasm_transfer_request_1)
        .expect_success()
        .commit();

    let account_2 = builder
        .get_account(ACCOUNT_2_ADDR)
        .expect("account 2 should exist");

    let account_2_starting_balance = builder.get_purse_balance(account_2.main_purse());

    assert_eq!(
        account_1_starting_balance - account_1_to_account_2_amount - wasmless_transfer_cost.value(),
        builder.get_purse_balance(account_1_purse),
        "account 1 ending balance incorrect"
    );
    assert_eq!(
        account_2_starting_balance, account_1_to_account_2_amount,
        "account 2 ending balance incorrect"
    );

    // Another transfer but this time created account tries to do a transfer
    assert!(account_2_to_account_1_amount < wasmless_transfer_cost.value());
    let runtime_args = runtime_args! {
       mint::ARG_TARGET => ACCOUNT_1_ADDR,
       mint::ARG_AMOUNT => account_2_to_account_1_amount,
       mint::ARG_ID => <Option<u64>>::None
    };

    let no_wasm_transfer_request_2 = {
        let deploy_item = DeployItemBuilder::new()
            .with_address(ACCOUNT_2_ADDR)
            .with_empty_payment_bytes(runtime_args! {})
            .with_transfer_args(runtime_args)
            .with_authorization_keys(&[ACCOUNT_2_ADDR])
            .build();
        ExecuteRequestBuilder::from_deploy_item(deploy_item).build()
    };

    builder.exec(no_wasm_transfer_request_2).commit();

    let exec_result = &builder.get_exec_results().last().unwrap()[0];
    let error = exec_result
        .as_error()
        .unwrap_or_else(|| panic!("should have error {:?}", exec_result));
    assert!(
        matches!(error, CoreError::InsufficientPayment),
        "{:?}",
        error
    );
}

#[ignore]
#[test]
fn transfer_wasmless_should_transfer_funds_after_paying_for_transfer() {
    let wasmless_transfer_gas_cost = Gas::from(DEFAULT_WASMLESS_TRANSFER_COST);
    let wasmless_transfer_cost = Motes::from_gas(
        wasmless_transfer_gas_cost,
        WASMLESS_TRANSFER_FIXED_GAS_PRICE,
    )
    .expect("gas overflow");

    let create_account_2: bool = false;
    let mut builder = init_wasmless_transform_builder(create_account_2);
    let account_1_to_account_2_amount: U512 = wasmless_transfer_cost.value() + U512::one();
    // This transfer should succeed as after paying for execution of wasmless transfer account_2's
    // main purse would contain exactly 1 token.
    let account_2_to_account_1_amount: U512 = U512::one();

    let account_1_purse = builder
        .get_account(ACCOUNT_1_ADDR)
        .expect("should get account 1")
        .main_purse();

    assert_eq!(
        builder.get_account(ACCOUNT_2_ADDR),
        None,
        "account 2 should not exist"
    );

    let account_1_starting_balance = builder.get_purse_balance(account_1_purse);

    let runtime_args = runtime_args! {
       mint::ARG_TARGET => ACCOUNT_2_ADDR,
       mint::ARG_AMOUNT => account_1_to_account_2_amount,
       mint::ARG_ID => <Option<u64>>::None
    };

    let no_wasm_transfer_request_1 = {
        let deploy_item = DeployItemBuilder::new()
            .with_address(ACCOUNT_1_ADDR)
            .with_empty_payment_bytes(runtime_args! {})
            .with_transfer_args(runtime_args)
            .with_authorization_keys(&[ACCOUNT_1_ADDR])
            .build();
        ExecuteRequestBuilder::from_deploy_item(deploy_item).build()
    };

    builder
        .exec(no_wasm_transfer_request_1)
        .expect_success()
        .commit();

    let account_2 = builder
        .get_account(ACCOUNT_2_ADDR)
        .expect("account 2 should exist");

    let account_2_starting_balance = builder.get_purse_balance(account_2.main_purse());

    assert_eq!(
        account_1_starting_balance - account_1_to_account_2_amount - wasmless_transfer_cost.value(),
        builder.get_purse_balance(account_1_purse),
        "account 1 ending balance incorrect"
    );
    assert_eq!(
        account_2_starting_balance, account_1_to_account_2_amount,
        "account 2 ending balance incorrect"
    );

    // Another transfer but this time created account tries to do a transfer
    assert!(account_2_to_account_1_amount <= wasmless_transfer_cost.value());
    let runtime_args = runtime_args! {
       mint::ARG_TARGET => ACCOUNT_1_ADDR,
       mint::ARG_AMOUNT => account_2_to_account_1_amount,
       mint::ARG_ID => <Option<u64>>::None
    };

    let no_wasm_transfer_request_2 = {
        let deploy_item = DeployItemBuilder::new()
            .with_address(ACCOUNT_2_ADDR)
            .with_empty_payment_bytes(runtime_args! {})
            .with_transfer_args(runtime_args)
            .with_authorization_keys(&[ACCOUNT_2_ADDR])
            .build();
        ExecuteRequestBuilder::from_deploy_item(deploy_item).build()
    };

    builder
        .exec(no_wasm_transfer_request_2)
        .commit()
        .expect_success();
}

#[ignore]
#[test]
fn transfer_wasmless_should_fail_with_secondary_purse_insufficient_funds() {
    let create_account_2: bool = false;
    let mut builder = init_wasmless_transform_builder(create_account_2);
    let account_1_to_account_2_amount: U512 = U512::from(1000);

    let create_purse_request = ExecuteRequestBuilder::standard(
        ACCOUNT_1_ADDR,
        CONTRACT_CREATE_PURSE_01,
        runtime_args! { ARG_PURSE_NAME => TEST_PURSE_NAME },
    )
    .build();
    builder.exec(create_purse_request).commit().expect_success();

    let account_1 = builder
        .get_account(ACCOUNT_1_ADDR)
        .expect("should get account 1");

    let account_1_purse = account_1
        .named_keys()
        .get(TEST_PURSE_NAME)
        .expect("should have purse")
        .into_uref()
        .expect("should have purse uref");

    assert_eq!(builder.get_purse_balance(account_1_purse), U512::zero());

    let account_1_starting_balance = builder.get_purse_balance(account_1_purse);
    assert_eq!(account_1_starting_balance, U512::zero());

    let runtime_args = runtime_args! {
       mint::ARG_SOURCE => account_1_purse,
       mint::ARG_TARGET => ACCOUNT_2_ADDR,
       mint::ARG_AMOUNT => account_1_to_account_2_amount,
       mint::ARG_ID => <Option<u64>>::None
    };

    let no_wasm_transfer_request_1 = {
        let deploy_item = DeployItemBuilder::new()
            .with_address(ACCOUNT_1_ADDR)
            .with_empty_payment_bytes(runtime_args! {})
            .with_transfer_args(runtime_args)
            .with_authorization_keys(&[ACCOUNT_1_ADDR])
            .build();
        ExecuteRequestBuilder::from_deploy_item(deploy_item).build()
    };

    builder.exec(no_wasm_transfer_request_1).commit();

    let exec_result = &builder.get_exec_results().last().unwrap()[0];
    let error = exec_result.as_error().expect("should have error");
    assert!(
        matches!(error, CoreError::InsufficientPayment),
        "{:?}",
        error
    );
}

#[ignore]
#[test]
fn transfer_wasmless_should_observe_upgraded_cost() {
    let new_wasmless_transfer_cost_value = DEFAULT_WASMLESS_TRANSFER_COST * 2;

    let new_wasmless_transfer_gas_cost = Gas::from(new_wasmless_transfer_cost_value);
    let new_wasmless_transfer_cost = Motes::from_gas(
        new_wasmless_transfer_gas_cost,
        WASMLESS_TRANSFER_FIXED_GAS_PRICE,
    )
    .expect("gas overflow");

    let transfer_amount = U512::one();
    const DEFAULT_ACTIVATION_POINT: EraId = EraId::new(1);

    let new_auction_costs = AuctionCosts::default();
    let new_mint_costs = MintCosts::default();
    let new_handle_payment_costs = HandlePaymentCosts::default();
    let new_standard_payment_costs = StandardPaymentCosts::default();

    let new_system_costs = SystemCosts::new(
        new_wasmless_transfer_cost_value,
        new_auction_costs,
        new_mint_costs,
        new_handle_payment_costs,
        new_standard_payment_costs,
    );

    let new_engine_config = EngineConfig::new(
        DEFAULT_MAX_QUERY_DEPTH,
        WasmConfig::default(),
        new_system_config,
    );

    let old_protocol_version = *DEFAULT_PROTOCOL_VERSION;
    let new_protocol_version = ProtocolVersion::from_parts(
        old_protocol_version.value().major,
        old_protocol_version.value().minor,
        old_protocol_version.value().patch + 1,
    );

    let mut builder = InMemoryWasmTestBuilder::default();
    builder.run_genesis(&*DEFAULT_RUN_GENESIS_REQUEST);

    let default_account = builder
        .get_account(*DEFAULT_ACCOUNT_ADDR)
        .expect("should get default_account");

    let mut upgrade_request = {
        UpgradeRequestBuilder::new()
            .with_current_protocol_version(*DEFAULT_PROTOCOL_VERSION)
            .with_new_protocol_version(new_protocol_version)
            .with_activation_point(DEFAULT_ACTIVATION_POINT)
<<<<<<< HEAD
            .with_new_system_costs(new_system_costs)
=======
>>>>>>> 6a3b60aa
            .build()
    };

    builder.upgrade_with_upgrade_request(new_engine_config, &mut upgrade_request);

    let default_account_balance_before = builder.get_purse_balance(default_account.main_purse());

    let no_wasm_transfer_request_1 = {
        let wasmless_transfer_args = runtime_args! {
        mint::ARG_TARGET => ACCOUNT_2_ADDR,
        mint::ARG_AMOUNT => transfer_amount,
        mint::ARG_ID => <Option<u64>>::None
        };

        let deploy_item = DeployItemBuilder::new()
            .with_address(*DEFAULT_ACCOUNT_ADDR)
            .with_empty_payment_bytes(runtime_args! {})
            .with_transfer_args(wasmless_transfer_args)
            .with_authorization_keys(&[*DEFAULT_ACCOUNT_ADDR])
            .build();
        ExecuteRequestBuilder::from_deploy_item(deploy_item)
            .with_protocol_version(new_protocol_version)
            .build()
    };

    builder
        .exec(no_wasm_transfer_request_1)
        .expect_success()
        .commit();

    let default_account_balance_after = builder.get_purse_balance(default_account.main_purse());

    assert_eq!(
        default_account_balance_before - transfer_amount - new_wasmless_transfer_cost.value(),
        default_account_balance_after,
        "expected wasmless transfer cost to be {} but it was {}",
        new_wasmless_transfer_cost,
        default_account_balance_before - default_account_balance_after - transfer_amount
    );
}<|MERGE_RESOLUTION|>--- conflicted
+++ resolved
@@ -1,7 +1,8 @@
 use casper_engine_test_support::{
     internal::{
         DeployItemBuilder, ExecuteRequestBuilder, InMemoryWasmTestBuilder, UpgradeRequestBuilder,
-        DEFAULT_PAYMENT, DEFAULT_PROTOCOL_VERSION, DEFAULT_RUN_GENESIS_REQUEST,
+        DEFAULT_MAX_ASSOCIATED_KEYS, DEFAULT_PAYMENT, DEFAULT_PROTOCOL_VERSION,
+        DEFAULT_RUN_GENESIS_REQUEST,
     },
     DEFAULT_ACCOUNT_ADDR,
 };
@@ -16,14 +17,10 @@
     shared::{
         gas::Gas,
         motes::Motes,
-        system_costs::{
+        system_config::{
             auction_costs::AuctionCosts, handle_payment_costs::HandlePaymentCosts,
-<<<<<<< HEAD
-            mint_costs::MintCosts, standard_payment_costs::StandardPaymentCosts, SystemCosts,
-=======
             mint_costs::MintCosts, standard_payment_costs::StandardPaymentCosts, SystemConfig,
             DEFAULT_WASMLESS_TRANSFER_COST,
->>>>>>> 6a3b60aa
         },
         wasm_config::WasmConfig,
     },
@@ -912,6 +909,7 @@
 #[test]
 fn transfer_wasmless_should_observe_upgraded_cost() {
     let new_wasmless_transfer_cost_value = DEFAULT_WASMLESS_TRANSFER_COST * 2;
+    let new_max_associated_keys = DEFAULT_MAX_ASSOCIATED_KEYS;
 
     let new_wasmless_transfer_gas_cost = Gas::from(new_wasmless_transfer_cost_value);
     let new_wasmless_transfer_cost = Motes::from_gas(
@@ -921,6 +919,7 @@
     .expect("gas overflow");
 
     let transfer_amount = U512::one();
+
     const DEFAULT_ACTIVATION_POINT: EraId = EraId::new(1);
 
     let new_auction_costs = AuctionCosts::default();
@@ -928,8 +927,9 @@
     let new_handle_payment_costs = HandlePaymentCosts::default();
     let new_standard_payment_costs = StandardPaymentCosts::default();
 
-    let new_system_costs = SystemCosts::new(
+    let new_system_config = SystemConfig::new(
         new_wasmless_transfer_cost_value,
+        new_max_associated_keys,
         new_auction_costs,
         new_mint_costs,
         new_handle_payment_costs,
@@ -961,10 +961,6 @@
             .with_current_protocol_version(*DEFAULT_PROTOCOL_VERSION)
             .with_new_protocol_version(new_protocol_version)
             .with_activation_point(DEFAULT_ACTIVATION_POINT)
-<<<<<<< HEAD
-            .with_new_system_costs(new_system_costs)
-=======
->>>>>>> 6a3b60aa
             .build()
     };
 
