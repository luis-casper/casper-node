//! This executable is designed to be used to profile a single execution of a simple contract which
//! transfers an amount between two accounts.
//!
//! In order to set up the required global state for the transfer, the `state-initializer` should
//! have been run first.
//!
//! By avoiding setting up global state as part of this executable, it will allow profiling to be
//! done only on meaningful code, rather than including test setup effort in the profile results.

use std::{env, io, path::PathBuf};

use clap::{crate_version, App, Arg};

use casper_engine_test_support::{
    DeployItemBuilder, ExecuteRequestBuilder, LmdbWasmTestContext, DEFAULT_PAYMENT,
};
use casper_execution_engine::core::engine_state::EngineConfig;
use casper_hashing::Digest;
use casper_types::{runtime_args, RuntimeArgs, U512};

use casper_engine_tests::profiling;

const ABOUT: &str = "Executes a simple contract which transfers an amount between two accounts.  \
     Note that the 'state-initializer' executable should be run first to set up the required \
     global state.";

const ROOT_HASH_ARG_NAME: &str = "root-hash";
const ROOT_HASH_ARG_VALUE_NAME: &str = "HEX-ENCODED HASH";
const ROOT_HASH_ARG_HELP: &str =
    "Initial root hash; the output of running the 'state-initializer' executable";

const VERBOSE_ARG_NAME: &str = "verbose";
const VERBOSE_ARG_SHORT: &str = "v";
const VERBOSE_ARG_LONG: &str = "verbose";
const VERBOSE_ARG_HELP: &str = "Display the transforms resulting from the contract execution";

const TRANSFER_AMOUNT: u64 = 1;

fn root_hash_arg() -> Arg<'static, 'static> {
    Arg::with_name(ROOT_HASH_ARG_NAME)
        .value_name(ROOT_HASH_ARG_VALUE_NAME)
        .help(ROOT_HASH_ARG_HELP)
}

fn verbose_arg() -> Arg<'static, 'static> {
    Arg::with_name(VERBOSE_ARG_NAME)
        .short(VERBOSE_ARG_SHORT)
        .long(VERBOSE_ARG_LONG)
        .help(VERBOSE_ARG_HELP)
}

#[derive(Debug)]
struct Args {
    root_hash: Option<Vec<u8>>,
    data_dir: PathBuf,
    verbose: bool,
}

impl Args {
    fn new() -> Self {
        let exe_name = profiling::exe_name();
        let data_dir_arg = profiling::data_dir_arg();
        let arg_matches = App::new(&exe_name)
            .version(crate_version!())
            .about(ABOUT)
            .arg(root_hash_arg())
            .arg(data_dir_arg)
            .arg(verbose_arg())
            .get_matches();
        let root_hash = arg_matches
            .value_of(ROOT_HASH_ARG_NAME)
            .map(profiling::parse_hash);
        let data_dir = profiling::data_dir(&arg_matches);
        let verbose = arg_matches.is_present(VERBOSE_ARG_NAME);
        Args {
            root_hash,
            data_dir,
            verbose,
        }
    }
}

fn main() {
    let args = Args::new();

    // If the required initial root hash wasn't passed as a command line arg, expect to read it in
    // from stdin to allow for it to be piped from the output of 'state-initializer'.
    let root_hash = args.root_hash.unwrap_or_else(|| {
        let mut input = String::new();
        let _ = io::stdin().read_line(&mut input);
        profiling::parse_hash(input.trim_end())
    });

    let account_1_account_hash = profiling::account_1_account_hash();
    let account_2_account_hash = profiling::account_2_account_hash();

    let exec_request = {
        let deploy = DeployItemBuilder::new()
            .with_address(account_1_account_hash)
            .with_deploy_hash([1; 32])
            .with_session_code(
                "simple_transfer.wasm",
                runtime_args! { "target" =>account_2_account_hash, "amount" => U512::from(TRANSFER_AMOUNT) },
            )
            .with_empty_payment_bytes( runtime_args! { "amount" => *DEFAULT_PAYMENT})
            .with_authorization_keys(&[account_1_account_hash])
            .build();

        ExecuteRequestBuilder::new().push_deploy(deploy).build()
    };

    let engine_config = EngineConfig::default();

    let mut test_builder =
<<<<<<< HEAD
        LmdbWasmTestContext::open(&args.data_dir, engine_config, Blake2bHash::new(&root_hash));
=======
        LmdbWasmTestBuilder::open(&args.data_dir, engine_config, Digest::hash(&root_hash));
>>>>>>> e4132c24

    test_builder.exec(exec_request).expect_success().commit();

    if args.verbose {
        println!("{:#?}", test_builder.get_transforms());
    }
}<|MERGE_RESOLUTION|>--- conflicted
+++ resolved
@@ -112,11 +112,7 @@
     let engine_config = EngineConfig::default();
 
     let mut test_builder =
-<<<<<<< HEAD
-        LmdbWasmTestContext::open(&args.data_dir, engine_config, Blake2bHash::new(&root_hash));
-=======
-        LmdbWasmTestBuilder::open(&args.data_dir, engine_config, Digest::hash(&root_hash));
->>>>>>> e4132c24
+        LmdbWasmTestContext::open(&args.data_dir, engine_config, Digest::hash(&root_hash));
 
     test_builder.exec(exec_request).expect_success().commit();
 
