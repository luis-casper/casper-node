--- conflicted
+++ resolved
@@ -121,27 +121,15 @@
             delegators: BTreeMap::from_iter(vec![
                 (
                     validator_key,
-<<<<<<< HEAD
-                    Delegator::new(delegator_1_key, U512::max_value(), uref, validator_key),
+                    Delegator::unlocked(delegator_1_key, U512::max_value(), uref, validator_key),
                 ),
                 (
                     validator_key,
-                    Delegator::new(delegator_2_key, U512::max_value(), uref, validator_key),
+                    Delegator::unlocked(delegator_2_key, U512::max_value(), uref, validator_key),
                 ),
                 (
                     validator_key,
-                    Delegator::new(delegator_3_key, U512::zero(), uref, validator_key),
-=======
-                    Delegator::unlocked(U512::max_value(), uref, delegator_1_key),
-                ),
-                (
-                    validator_key,
-                    Delegator::unlocked(U512::max_value(), uref, delegator_2_key),
-                ),
-                (
-                    validator_key,
-                    Delegator::unlocked(U512::zero(), uref, delegator_3_key),
->>>>>>> acf08ab2
+                    Delegator::unlocked(delegator_3_key, U512::zero(), uref, validator_key),
                 ),
             ]),
         };
