//! Support for legacy `RunGenesisRequest`/`GenesisConfig` that is not used by the node's contract
//! runtime component anymore.
use rand::{
    distributions::{Distribution, Standard},
    Rng,
};
use serde::{Deserialize, Serialize};

<<<<<<< HEAD
use casper_types::{
    checksummed_hex::{CheckSummedHex, CheckSummedHexForm},
    ProtocolVersion,
};
=======
use casper_hashing::Digest;
use casper_types::ProtocolVersion;
>>>>>>> 16dc1371

use super::genesis::ExecConfig;

/// Represents a genesis request.
#[derive(Debug, Clone, PartialEq, Eq, Serialize, Deserialize)]
pub struct RunGenesisRequest {
<<<<<<< HEAD
    #[serde(with = "CheckSummedHexForm::<Blake2bHash>")]
    genesis_config_hash: Blake2bHash,
=======
    #[serde(
        serialize_with = "hex::serialize",
        deserialize_with = "hex::deserialize"
    )]
    genesis_config_hash: Digest,
>>>>>>> 16dc1371
    protocol_version: ProtocolVersion,
    ee_config: ExecConfig,
}

impl RunGenesisRequest {
    /// Creates new genesis request.
    pub fn new(
        genesis_config_hash: Digest,
        protocol_version: ProtocolVersion,
        ee_config: ExecConfig,
    ) -> RunGenesisRequest {
        RunGenesisRequest {
            genesis_config_hash,
            protocol_version,
            ee_config,
        }
    }

    /// Returns genesis config hash.
    pub fn genesis_config_hash(&self) -> Digest {
        self.genesis_config_hash
    }

    /// Returns protocol version.
    pub fn protocol_version(&self) -> ProtocolVersion {
        self.protocol_version
    }

    /// Returns EE config.
    pub fn ee_config(&self) -> &ExecConfig {
        &self.ee_config
    }

    /// Returns a EE config and consumes the object.
    pub fn take_ee_config(self) -> ExecConfig {
        self.ee_config
    }
}

impl Distribution<RunGenesisRequest> for Standard {
    fn sample<R: Rng + ?Sized>(&self, rng: &mut R) -> RunGenesisRequest {
        let input: [u8; 32] = rng.gen();
        let genesis_config_hash = Digest::hash(&input);
        let protocol_version = ProtocolVersion::from_parts(rng.gen(), rng.gen(), rng.gen());
        let ee_config = rng.gen();
        RunGenesisRequest::new(genesis_config_hash, protocol_version, ee_config)
    }
}<|MERGE_RESOLUTION|>--- conflicted
+++ resolved
@@ -6,31 +6,19 @@
 };
 use serde::{Deserialize, Serialize};
 
-<<<<<<< HEAD
+use casper_hashing::Digest;
 use casper_types::{
     checksummed_hex::{CheckSummedHex, CheckSummedHexForm},
     ProtocolVersion,
 };
-=======
-use casper_hashing::Digest;
-use casper_types::ProtocolVersion;
->>>>>>> 16dc1371
 
 use super::genesis::ExecConfig;
 
 /// Represents a genesis request.
 #[derive(Debug, Clone, PartialEq, Eq, Serialize, Deserialize)]
 pub struct RunGenesisRequest {
-<<<<<<< HEAD
-    #[serde(with = "CheckSummedHexForm::<Blake2bHash>")]
-    genesis_config_hash: Blake2bHash,
-=======
-    #[serde(
-        serialize_with = "hex::serialize",
-        deserialize_with = "hex::deserialize"
-    )]
+    #[serde(with = "CheckSummedHexForm::<Digest>")]
     genesis_config_hash: Digest,
->>>>>>> 16dc1371
     protocol_version: ProtocolVersion,
     ee_config: ExecConfig,
 }
